/*
 *
 *  Wireless daemon for Linux
 *
 *  Copyright (C) 2019  Intel Corporation. All rights reserved.
 *
 *  This library is free software; you can redistribute it and/or
 *  modify it under the terms of the GNU Lesser General Public
 *  License as published by the Free Software Foundation; either
 *  version 2.1 of the License, or (at your option) any later version.
 *
 *  This library is distributed in the hope that it will be useful,
 *  but WITHOUT ANY WARRANTY; without even the implied warranty of
 *  MERCHANTABILITY or FITNESS FOR A PARTICULAR PURPOSE.  See the GNU
 *  Lesser General Public License for more details.
 *
 *  You should have received a copy of the GNU Lesser General Public
 *  License along with this library; if not, write to the Free Software
 *  Foundation, Inc., 51 Franklin St, Fifth Floor, Boston, MA  02110-1301  USA
 *
 */

#ifdef HAVE_CONFIG_H
#include <config.h>
#endif

#include <errno.h>
#include <arpa/inet.h>
#include <sys/stat.h>
#include <stdio.h>
#include <unistd.h>

#include <ell/ell.h>

#include "src/iwd.h"
#include "src/module.h"
#include "src/dbus.h"
#include "src/resolve.h"

struct resolve_ops {
	void (*set_dns)(struct resolve *resolve, char **dns_list);
	void (*set_domains)(struct resolve *resolve, char **domain_list);
	void (*set_mdns)(struct resolve *resolve, const char *mdns);
	void (*revert)(struct resolve *resolve);
	void (*destroy)(struct resolve *resolve);
};

struct resolve {
	const struct resolve_ops *ops;
	uint32_t ifindex;
};

static inline void _resolve_init(struct resolve *resolve, uint32_t ifindex,
					const struct resolve_ops *ops)
{
	resolve->ifindex = ifindex;
	resolve->ops = ops;
}

void resolve_set_dns(struct resolve *resolve, char **dns_list)
{
	if (!dns_list || !*dns_list)
		return;

	if (!resolve->ops->set_dns)
		return;

	resolve->ops->set_dns(resolve, dns_list);
}

void resolve_set_domains(struct resolve *resolve, char **domain_list)
{
	if (!domain_list)
		return;

	if (!resolve->ops->set_domains)
		return;

	resolve->ops->set_domains(resolve, domain_list);
}

void resolve_set_mdns(struct resolve *resolve, const char *mdns)
{
	if (!mdns)
		return;

	if (!resolve->ops->set_mdns)
		return;

	resolve->ops->set_mdns(resolve, mdns);
}

void resolve_revert(struct resolve *resolve)
{
	if (!resolve->ops->revert)
		return;

	resolve->ops->revert(resolve);
}

void resolve_free(struct resolve *resolve)
{
	resolve->ops->destroy(resolve);
}

struct resolve_method_ops {
	int (*init)(void);
	void (*exit)(void);
	struct resolve *(*alloc)(uint32_t ifindex);
};

#define SYSTEMD_RESOLVED_SERVICE           "org.freedesktop.resolve1"
#define SYSTEMD_RESOLVED_MANAGER_PATH      "/org/freedesktop/resolve1"
#define SYSTEMD_RESOLVED_MANAGER_INTERFACE "org.freedesktop.resolve1.Manager"

struct systemd_method_state {
	uint32_t service_watch;
	bool is_ready:1;
};

struct systemd_method_state systemd_state;

struct systemd {
	struct resolve super;
};

static void systemd_link_generic_reply(struct l_dbus_message *message,
								void *user_data)
{
	const char *type = user_data;
	const char *name;
	const char *text;

	if (!l_dbus_message_get_error(message, &name, &text))
		return;

	l_error("resolve-systemd: Failed to modify the %s entries. %s: %s",
							type, name, text);
}

static bool systemd_builder_add_dns(struct l_dbus_message_builder *builder,
							const char *dns)
{
	uint8_t buf[16];
	uint8_t buf_size;
	uint8_t i;
	int t;

	l_debug("installing DNS: %s", dns);

	if (inet_pton(AF_INET, dns, buf) == 1) {
		t = AF_INET;
		buf_size = 4;
	} else if (inet_pton(AF_INET6, dns, buf) == 1) {
		t = AF_INET6;
		buf_size = 16;
	} else
		return false;

	l_dbus_message_builder_append_basic(builder, 'i', &t);
	l_dbus_message_builder_enter_array(builder, "y");

	for (i = 0; i < buf_size; i++)
		l_dbus_message_builder_append_basic(builder, 'y', &buf[i]);

	l_dbus_message_builder_leave_array(builder);

	return true;
}

static void resolve_systemd_set_dns(struct resolve *resolve, char **dns_list)
{
	struct l_dbus_message_builder *builder;
	struct l_dbus_message *message;

	l_debug("ifindex: %u", resolve->ifindex);

	if (L_WARN_ON(!systemd_state.is_ready))
		return;

	message = l_dbus_message_new_method_call(dbus_get_bus(),
					SYSTEMD_RESOLVED_SERVICE,
					SYSTEMD_RESOLVED_MANAGER_PATH,
					SYSTEMD_RESOLVED_MANAGER_INTERFACE,
					"SetLinkDNS");

	if (!message)
		return;

	builder = l_dbus_message_builder_new(message);
	if (!builder) {
		l_dbus_message_unref(message);
		return;
	}

	l_dbus_message_builder_append_basic(builder, 'i', &resolve->ifindex);

	l_dbus_message_builder_enter_array(builder, "(iay)");

	for (; *dns_list; dns_list++) {
		l_dbus_message_builder_enter_struct(builder, "iay");

		if (systemd_builder_add_dns(builder, *dns_list)) {
			l_dbus_message_builder_leave_struct(builder);
			continue;
		}

		l_dbus_message_builder_destroy(builder);
		l_dbus_message_unref(message);

		return;
	}

	l_dbus_message_builder_leave_array(builder);

	l_dbus_message_builder_finalize(builder);
	l_dbus_message_builder_destroy(builder);

	l_dbus_send_with_reply(dbus_get_bus(), message,
				systemd_link_generic_reply, "DNS", NULL);
}

static void resolve_systemd_set_domains(struct resolve *resolve,
						char **domain_list)
{
	struct l_dbus_message *message;
	struct l_dbus_message_builder *builder;
	bool f = false;

	l_debug("ifindex: %u", resolve->ifindex);

	if (L_WARN_ON(!systemd_state.is_ready))
		return;

	message = l_dbus_message_new_method_call(dbus_get_bus(),
					SYSTEMD_RESOLVED_SERVICE,
					SYSTEMD_RESOLVED_MANAGER_PATH,
					SYSTEMD_RESOLVED_MANAGER_INTERFACE,
					"SetLinkDomains");

	if (!message)
		return;

	builder = l_dbus_message_builder_new(message);
	if (!builder) {
		l_dbus_message_unref(message);
		return;
	}

	l_dbus_message_builder_append_basic(builder, 'i', &resolve->ifindex);
	l_dbus_message_builder_enter_array(builder, "(sb)");

	for (; *domain_list; domain_list++) {
		l_dbus_message_builder_enter_struct(builder, "sb");
		l_dbus_message_builder_append_basic(builder, 's', *domain_list);
		l_dbus_message_builder_append_basic(builder, 'b', &f);
		l_dbus_message_builder_leave_struct(builder);
	}

	l_dbus_message_builder_leave_array(builder);

	l_dbus_message_builder_finalize(builder);
	l_dbus_message_builder_destroy(builder);

	l_dbus_send_with_reply(dbus_get_bus(), message,
				systemd_link_generic_reply, "domains", NULL);
}

static void resolve_systemd_set_mdns(struct resolve *resolve, const char *mdns)
{
	struct l_dbus_message *message;

	l_debug("ifindex: %u", resolve->ifindex);

	if (L_WARN_ON(!systemd_state.is_ready))
		return;

	message = l_dbus_message_new_method_call(dbus_get_bus(),
					SYSTEMD_RESOLVED_SERVICE,
					SYSTEMD_RESOLVED_MANAGER_PATH,
					SYSTEMD_RESOLVED_MANAGER_INTERFACE,
					"SetLinkMulticastDNS");

	if (!message)
		return;

	l_dbus_message_set_arguments(message, "is", resolve->ifindex, mdns);
	l_dbus_send_with_reply(dbus_get_bus(), message,
				systemd_link_generic_reply,
				"MulticastDNS", NULL);
}

static void resolve_systemd_revert(struct resolve *resolve)
{
	struct l_dbus_message *message;

	l_debug("ifindex: %u", resolve->ifindex);

	if (L_WARN_ON(!systemd_state.is_ready))
		return;

	message = l_dbus_message_new_method_call(dbus_get_bus(),
					SYSTEMD_RESOLVED_SERVICE,
					SYSTEMD_RESOLVED_MANAGER_PATH,
					SYSTEMD_RESOLVED_MANAGER_INTERFACE,
					"RevertLink");
	if (!message)
		return;

	l_dbus_message_set_arguments(message, "i", resolve->ifindex);
	l_dbus_send_with_reply(dbus_get_bus(), message,
				systemd_link_generic_reply, "DNS", NULL);
}

static void resolve_systemd_destroy(struct resolve *resolve)
{
	struct systemd *sd = l_container_of(resolve, struct systemd, super);

	l_free(sd);
}

static const struct resolve_ops systemd_ops = {
	.set_dns = resolve_systemd_set_dns,
	.set_domains = resolve_systemd_set_domains,
	.set_mdns = resolve_systemd_set_mdns,
	.revert = resolve_systemd_revert,
	.destroy = resolve_systemd_destroy,
};

static void systemd_appeared(struct l_dbus *dbus, void *user_data)
{
	systemd_state.is_ready = true;
}

static void systemd_disappeared(struct l_dbus *dbus, void *user_data)
{
	systemd_state.is_ready = false;
}

static int resolve_systemd_init(void)
{
	systemd_state.service_watch =
				l_dbus_add_service_watch(dbus_get_bus(),
						SYSTEMD_RESOLVED_SERVICE,
						systemd_appeared,
						systemd_disappeared,
						NULL, NULL);

	return 0;
}

static void resolve_systemd_exit(void)
{
	l_dbus_remove_watch(dbus_get_bus(), systemd_state.service_watch);
	memset(&systemd_state, 0, sizeof(systemd_state));
}

static struct resolve *resolve_systemd_alloc(uint32_t ifindex)
{
	struct systemd *sd = l_new(struct systemd, 1);

	_resolve_init(&sd->super, ifindex, &systemd_ops);

	return &sd->super;
}

static const struct resolve_method_ops resolve_method_systemd_ops = {
	.init = resolve_systemd_init,
	.exit = resolve_systemd_exit,
	.alloc = resolve_systemd_alloc,
};

char *resolvconf_path;

static bool resolvconf_invoke(const char *ifname, const char *type,
						const char *content)
{
	FILE *resolvconf;
	L_AUTO_FREE_VAR(char *, cmd) = NULL;
	int error;

	if (content) {
		cmd = l_strdup_printf("%s -a %s.%s", resolvconf_path,
						ifname, type);
		resolvconf = popen(cmd, "w");
	} else {
		cmd = l_strdup_printf("%s -d %s.%s", resolvconf_path,
						ifname, type);
		resolvconf = popen(cmd, "r");
	}

	if (!resolvconf) {
		l_error("resolve: Failed to start %s (%s).", resolvconf_path,
							strerror(errno));
		return false;
	}

	if (content && fprintf(resolvconf, "%s", content) < 0)
		l_error("resolve: Failed to print into %s stdin.",
							resolvconf_path);

	error = pclose(resolvconf);
	if (error < 0)
		l_error("resolve: Failed to close pipe to %s (%s).",
					resolvconf_path, strerror(errno));
	else if (error > 0)
		l_info("resolve: %s exited with status (%d).", resolvconf_path,
									error);

	return !error;
}

struct resolvconf {
	struct resolve super;
	bool have_domain : 1;
	bool have_dns : 1;
	char *ifname;
};

static void resolve_resolvconf_set_dns(struct resolve *resolve, char **dns_list)
{
	struct resolvconf *rc =
			l_container_of(resolve, struct resolvconf, super);
	struct l_string *content;
	L_AUTO_FREE_VAR(char *, str) = NULL;

	if (L_WARN_ON(!resolvconf_path))
		return;

	if (!dns_list || !dns_list[0]) {
		if (rc->have_dns)
			resolvconf_invoke(rc->ifname, "dns", NULL);

		rc->have_dns = false;
		return;
	}

	content = l_string_new(0);

	for (; *dns_list; dns_list++)
		l_string_append_printf(content, "nameserver %s\n", *dns_list);

	str = l_string_unwrap(content);

	if (resolvconf_invoke(rc->ifname, "dns", str))
		rc->have_dns = true;
}

static void resolve_resolvconf_set_domains(struct resolve *resolve,
							char **domain_list)
{
	struct resolvconf *rc =
			l_container_of(resolve, struct resolvconf, super);
	struct l_string *content;
	L_AUTO_FREE_VAR(char *, str) = NULL;

	if (L_WARN_ON(!resolvconf_path))
		return;

	if (!domain_list || !domain_list[0]) {
		if (rc->have_domain)
			resolvconf_invoke(rc->ifname, "domain", NULL);

		rc->have_domain = false;
		return;
	}

	content = l_string_new(0);

	for (; *domain_list; domain_list++)
		l_string_append_printf(content, "search %s\n", *domain_list);

	str = l_string_unwrap(content);

	if (resolvconf_invoke(rc->ifname, "domain", str))
		rc->have_domain = true;
}

static void resolve_resolvconf_revert(struct resolve *resolve)
{
	struct resolvconf *rc =
			l_container_of(resolve, struct resolvconf, super);

	if (rc->have_dns)
		resolvconf_invoke(rc->ifname, "dns", NULL);

	if (rc->have_domain)
		resolvconf_invoke(rc->ifname, "domain", NULL);

	rc->have_dns = false;
	rc->have_domain = false;
}

static void resolve_resolvconf_destroy(struct resolve *resolve)
{
	struct resolvconf *rc =
			l_container_of(resolve, struct resolvconf, super);

	l_free(rc->ifname);
	l_free(rc);
}

static struct resolve_ops resolvconf_ops = {
	.set_dns = resolve_resolvconf_set_dns,
	.set_domains = resolve_resolvconf_set_domains,
	.revert = resolve_resolvconf_revert,
	.destroy = resolve_resolvconf_destroy,
};

static int resolve_resolvconf_init(void)
{
	static const char *default_path = "/sbin:/usr/sbin";
	const char *path;

	l_debug("Trying to find resolvconf in $PATH");

	path = getenv("PATH");
	if (path)
		resolvconf_path = l_path_find("resolvconf", path, X_OK);

	if (!resolvconf_path) {
		l_debug("Trying to find resolvconf in default paths");
		resolvconf_path = l_path_find("resolvconf", default_path, X_OK);
	}

	if (!resolvconf_path) {
		l_error("No usable resolvconf found on system");
		/* return -ENOENT; */
		return 0;
	}

	l_debug("resolvconf found as: %s", resolvconf_path);
	return 0;
}

static void resolve_resolvconf_exit(void)
{
	l_free(resolvconf_path);
	resolvconf_path = NULL;
}

static struct resolve *resolve_resolvconf_alloc(uint32_t ifindex)
{
	struct resolvconf *rc = l_new(struct resolvconf, 1);

	_resolve_init(&rc->super, ifindex, &resolvconf_ops);

	rc->ifname = l_net_get_name(ifindex);
	if (!rc->ifname)
		rc->ifname = l_strdup_printf("%u", ifindex);

	return &rc->super;
}

static const struct resolve_method_ops resolve_method_resolvconf_ops = {
	.init = resolve_resolvconf_init,
	.exit = resolve_resolvconf_exit,
	.alloc = resolve_resolvconf_alloc,
};

static const struct resolve_method_ops *configured_method;

struct resolve *resolve_new(uint32_t ifindex)
{
	if (L_WARN_ON(!configured_method))
		return NULL;

	return configured_method->alloc(ifindex);
}

static const struct {
	const char *name;
	const struct resolve_method_ops *method_ops;
} resolve_method_ops_list[] = {
#ifdef HAVE_DBUS
	{ "systemd", &resolve_method_systemd_ops },
#endif
	{ "resolvconf", &resolve_method_resolvconf_ops },
	{ }
};

static int resolve_init(void)
{
	const char *method_name;
	bool enabled;
	uint8_t i;

	if (!l_settings_get_bool(iwd_get_config(), "General",
					"EnableNetworkConfiguration",
					&enabled)) {
		if (!l_settings_get_bool(iwd_get_config(), "General",
					"enable_network_config", &enabled))
			enabled = false;
	}

	if (!enabled)
		return 0;

	method_name = l_settings_get_value(iwd_get_config(), "Network",
						"NameResolvingService");
<<<<<<< HEAD
	if (!method_name) {
		method_name = l_settings_get_value(iwd_get_config(), "General",
							"dns_resolve_method");
		if (method_name)
			l_warn("[General].dns_resolve_method is deprecated, "
				"use [Network].NameResolvingService");
		else /* Default to systemd-resolved service. */
#ifdef HAVE_DBUS
			method_name = "systemd";
#else
			method_name = "resolvconf";
#endif
	}
=======
	if (!method_name)
		method_name = "systemd";
>>>>>>> 6d47354e

	for (i = 0; resolve_method_ops_list[i].name; i++) {
		if (strcmp(resolve_method_ops_list[i].name, method_name))
			continue;

		configured_method = resolve_method_ops_list[i].method_ops;
		break;
	}

	if (!configured_method) {
		l_error("Unknown resolution method: %s", method_name);
		return -EINVAL;
	}

	return configured_method->init();
}

static void resolve_exit(void)
{
	if (!configured_method)
		return;

	configured_method->exit();
	configured_method = NULL;
}

IWD_MODULE(resolve, resolve_init, resolve_exit)<|MERGE_RESOLUTION|>--- conflicted
+++ resolved
@@ -598,24 +598,8 @@
 
 	method_name = l_settings_get_value(iwd_get_config(), "Network",
 						"NameResolvingService");
-<<<<<<< HEAD
-	if (!method_name) {
-		method_name = l_settings_get_value(iwd_get_config(), "General",
-							"dns_resolve_method");
-		if (method_name)
-			l_warn("[General].dns_resolve_method is deprecated, "
-				"use [Network].NameResolvingService");
-		else /* Default to systemd-resolved service. */
-#ifdef HAVE_DBUS
-			method_name = "systemd";
-#else
-			method_name = "resolvconf";
-#endif
-	}
-=======
 	if (!method_name)
-		method_name = "systemd";
->>>>>>> 6d47354e
+		method_name = "resolvconf";
 
 	for (i = 0; resolve_method_ops_list[i].name; i++) {
 		if (strcmp(resolve_method_ops_list[i].name, method_name))
