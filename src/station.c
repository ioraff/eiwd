/*
 *
 *  Wireless daemon for Linux
 *
 *  Copyright (C) 2018-2019  Intel Corporation. All rights reserved.
 *
 *  This library is free software; you can redistribute it and/or
 *  modify it under the terms of the GNU Lesser General Public
 *  License as published by the Free Software Foundation; either
 *  version 2.1 of the License, or (at your option) any later version.
 *
 *  This library is distributed in the hope that it will be useful,
 *  but WITHOUT ANY WARRANTY; without even the implied warranty of
 *  MERCHANTABILITY or FITNESS FOR A PARTICULAR PURPOSE.  See the GNU
 *  Lesser General Public License for more details.
 *
 *  You should have received a copy of the GNU Lesser General Public
 *  License along with this library; if not, write to the Free Software
 *  Foundation, Inc., 51 Franklin St, Fifth Floor, Boston, MA  02110-1301  USA
 *
 */

#ifdef HAVE_CONFIG_H
#include <config.h>
#endif

#define _GNU_SOURCE
#include <stdio.h>
#include <errno.h>
#include <time.h>
#include <sys/time.h>
#include <limits.h>
#include <linux/if_ether.h>

#include <ell/ell.h>

#include "src/util.h"
#include "src/iwd.h"
#include "src/module.h"
#include "src/common.h"
#include "src/watchlist.h"
#include "src/scan.h"
#include "src/netdev.h"
#include "src/dbus.h"
#include "src/wiphy.h"
#include "src/network.h"
#include "src/knownnetworks.h"
#include "src/ie.h"
#include "src/handshake.h"
#include "src/station.h"
#include "src/blacklist.h"
#include "src/mpdu.h"
#include "src/erp.h"
#include "src/netconfig.h"
#include "src/anqp.h"
#include "src/anqputil.h"
#include "src/diagnostic.h"
#include "src/frame-xchg.h"

static struct l_queue *station_list;
static uint32_t netdev_watch;
static uint32_t mfp_setting;
static uint32_t roam_retry_interval;
static bool anqp_disabled;
static bool netconfig_enabled;
static struct watchlist anqp_watches;

struct station {
	enum station_state state;
	struct watchlist state_watches;
	struct scan_bss *connected_bss;
	struct network *connected_network;
	struct scan_bss *connect_pending_bss;
	struct network *connect_pending_network;
	struct l_queue *autoconnect_list;
	struct l_queue *bss_list;
	struct l_queue *hidden_bss_list_sorted;
	struct l_hashmap *networks;
	struct l_queue *networks_sorted;
	struct l_dbus_message *connect_pending;
	struct l_dbus_message *hidden_pending;
	struct l_dbus_message *disconnect_pending;
	struct l_dbus_message *scan_pending;
	struct l_dbus_message *get_station_pending;
	struct signal_agent *signal_agent;
	uint32_t dbus_scan_id;
	uint32_t quick_scan_id;
	uint32_t hidden_network_scan_id;

	/* Roaming related members */
	struct timespec roam_min_time;
	struct l_timeout *roam_trigger_timeout;
	uint32_t roam_scan_id;
	uint8_t preauth_bssid[6];

	struct wiphy *wiphy;
	struct netdev *netdev;

	struct l_queue *anqp_pending;

	struct netconfig *netconfig;

	/* Set of frequencies to scan first when attempting a roam */
	struct scan_freq_set *roam_freqs;

	/* Frequencies split into subsets by priority */
	struct scan_freq_set *scan_freqs_order[3];
	unsigned int dbus_scan_subset_idx;

	bool preparing_roam : 1;
	bool roam_scan_full : 1;
	bool signal_low : 1;
	bool ap_directed_roaming : 1;
	bool scanning : 1;
	bool autoconnect : 1;
};

struct anqp_entry {
	struct station *station;
	struct network *network;
	uint32_t pending;
};

struct wiphy *station_get_wiphy(struct station *station)
{
	return station->wiphy;
}

struct netdev *station_get_netdev(struct station *station)
{
	return station->netdev;
}

struct network *station_get_connected_network(struct station *station)
{
	return station->connected_network;
}

bool station_is_busy(struct station *station)
{
	if (station->state != STATION_STATE_DISCONNECTED &&
			station->state != STATION_STATE_AUTOCONNECT_FULL &&
			station->state != STATION_STATE_AUTOCONNECT_QUICK)
		return true;

	return false;
}

static bool station_is_autoconnecting(struct station *station)
{
	return station->state == STATION_STATE_AUTOCONNECT_FULL ||
			station->state == STATION_STATE_AUTOCONNECT_QUICK;
}

struct autoconnect_entry {
	uint16_t rank;
	struct network *network;
	struct scan_bss *bss;
};

static void station_property_set_scanning(struct station *station,
								bool scanning)
{
	if (station->scanning == scanning)
		return;

	station->scanning = scanning;

#ifdef HAVE_DBUS
	l_dbus_property_changed(dbus_get_bus(),
				netdev_get_path(station->netdev),
					IWD_STATION_INTERFACE, "Scanning");
#endif
}

static void station_enter_state(struct station *station,
						enum station_state state);

static void station_autoconnect_next(struct station *station)
{
	struct autoconnect_entry *entry;
	int r;

	while ((entry = l_queue_pop_head(station->autoconnect_list))) {
		l_debug("Considering autoconnecting to BSS '%s' with SSID: %s,"
			" freq: %u, rank: %u, strength: %i",
			util_address_to_string(entry->bss->addr),
			network_get_ssid(entry->network),
			entry->bss->frequency, entry->rank,
			entry->bss->signal_strength);

		if (blacklist_contains_bss(entry->bss->addr)) {
			l_free(entry);
			continue;
		}

		r = network_autoconnect(entry->network, entry->bss);
		l_free(entry);

		if (!r) {
			station_enter_state(station, STATION_STATE_CONNECTING);

			if (station->quick_scan_id) {
				scan_cancel(netdev_get_wdev_id(station->netdev),
						station->quick_scan_id);
				station->quick_scan_id = 0;
				station_property_set_scanning(station, false);
			}

			return;
		}
	}
}

static int autoconnect_rank_compare(const void *a, const void *b, void *user)
{
	const struct autoconnect_entry *new_ae = a;
	const struct autoconnect_entry *ae = b;

	return (ae->rank > new_ae->rank) ? 1 : -1;
}

static void station_add_autoconnect_bss(struct station *station,
					struct network *network,
					struct scan_bss *bss)
{
	double rankmod;
	struct autoconnect_entry *entry;

	/* See if network is autoconnectable (is a known network) */
	if (!network_rankmod(network, &rankmod))
		return;

	entry = l_new(struct autoconnect_entry, 1);
	entry->network = network;
	entry->bss = bss;
	entry->rank = bss->rank * rankmod;
	l_queue_insert(station->autoconnect_list, entry,
				autoconnect_rank_compare, NULL);
}

static void bss_free(void *data)
{
	struct scan_bss *bss = data;

	scan_bss_free(bss);
}

static void network_free(void *data)
{
	struct network *network = data;

	network_remove(network, -ESHUTDOWN);
}

static bool process_network(const void *key, void *data, void *user_data)
{
	struct network *network = data;
	struct station *station = user_data;

	if (!network_bss_list_isempty(network)) {
		bool connected = network == station->connected_network;

		/* Build the network list ordered by rank */
		network_rank_update(network, connected);

		l_queue_insert(station->networks_sorted, network,
				network_rank_compare, NULL);

		return false;
	}

	/* Drop networks that have no more BSSs in range */
	l_debug("No remaining BSSs for SSID: %s -- Removing network",
			network_get_ssid(network));
	network_remove(network, -ERANGE);

	return true;
}

static const char *iwd_network_get_path(struct station *station,
					const char *ssid,
					enum security security)
{
	static char path[256];
	unsigned int pos, i;

	pos = snprintf(path, sizeof(path), "%s/",
					netdev_get_path(station->netdev));

	for (i = 0; ssid[i] && pos < sizeof(path); i++)
		pos += snprintf(path + pos, sizeof(path) - pos, "%02x",
								ssid[i]);

	snprintf(path + pos, sizeof(path) - pos, "_%s",
				security_to_str(security));

	return path;
}

struct network *station_network_find(struct station *station, const char *ssid,
					enum security security)
{
	const char *path = iwd_network_get_path(station, ssid, security);

	return l_hashmap_lookup(station->networks, path);
}

static int bss_signal_strength_compare(const void *a, const void *b, void *user)
{
	const struct scan_bss *new_bss = a;
	const struct scan_bss *bss = b;

	return (bss->signal_strength > new_bss->signal_strength) ? 1 : -1;
}

/*
 * Returns the network object the BSS was added to or NULL if ignored.
 */
static struct network *station_add_seen_bss(struct station *station,
						struct scan_bss *bss)
{
	struct network *network;
	struct ie_rsn_info info;
	int r;
	enum security security;
	const char *path;
	char ssid[33];

	l_debug("Processing BSS '%s' with SSID: %s, freq: %u, rank: %u, "
			"strength: %i",
			util_address_to_string(bss->addr),
			util_ssid_to_utf8(bss->ssid_len, bss->ssid),
			bss->frequency, bss->rank, bss->signal_strength);

	if (util_ssid_is_hidden(bss->ssid_len, bss->ssid)) {
		l_debug("BSS has hidden SSID");

		l_queue_insert(station->hidden_bss_list_sorted, bss,
					bss_signal_strength_compare, NULL);
		return NULL;
	}

	memcpy(ssid, bss->ssid, bss->ssid_len);
	ssid[bss->ssid_len] = '\0';

	if (!(bss->capability & IE_BSS_CAP_ESS)) {
		l_debug("Ignoring non-ESS BSS \"%s\"", ssid);
		return NULL;
	}

	memset(&info, 0, sizeof(info));
	r = scan_bss_get_rsn_info(bss, &info);
	if (r < 0) {
		if (r != -ENOENT)
			return NULL;

		security = security_determine(bss->capability, NULL);
	} else
		security = security_determine(bss->capability, &info);

	path = iwd_network_get_path(station, ssid, security);

	network = l_hashmap_lookup(station->networks, path);
	if (!network) {
		network = network_create(station, ssid, security);

		if (!network_register(network, path)) {
			network_remove(network, -EINVAL);
			return NULL;
		}

		l_hashmap_insert(station->networks,
					network_get_path(network), network);
		l_debug("Added new Network \"%s\" security %s",
			network_get_ssid(network), security_to_str(security));
	}

	network_bss_add(network, bss);

	return network;
}

static bool bss_match(const void *a, const void *b)
{
	const struct scan_bss *bss_a = a;
	const struct scan_bss *bss_b = b;

	if (memcmp(bss_a->addr, bss_b->addr, sizeof(bss_a->addr)))
		return false;

	if (bss_a->ssid_len != bss_b->ssid_len)
		return false;

	return !memcmp(bss_a->ssid, bss_b->ssid, bss_a->ssid_len);
}

struct bss_expiration_data {
	struct scan_bss *connected_bss;
	uint64_t now;
	const struct scan_freq_set *freqs;
};

#define SCAN_RESULT_BSS_RETENTION_TIME (30 * 1000000)

static bool bss_free_if_expired(void *data, void *user_data)
{
	struct scan_bss *bss = data;
	struct bss_expiration_data *expiration_data = user_data;

	if (bss == expiration_data->connected_bss)
		/* Do not expire the currently connected BSS. */
		return false;

	/* Keep any BSSes that are not on the frequency list */
	if (!scan_freq_set_contains(expiration_data->freqs, bss->frequency))
		return false;

	if (l_time_before(expiration_data->now,
			bss->time_stamp + SCAN_RESULT_BSS_RETENTION_TIME))
		return false;

	bss_free(bss);

	return true;
}

static void station_bss_list_remove_expired_bsses(struct station *station,
					const struct scan_freq_set *freqs)
{
	struct bss_expiration_data data = {
		.now = l_time_now(),
		.connected_bss = station->connected_bss,
		.freqs = freqs,
	};

	l_queue_foreach_remove(station->bss_list, bss_free_if_expired, &data);
}

struct nai_search {
	struct network *network;
	const char **realms;
};

static bool match_nai_realms(const struct network_info *info, void *user_data)
{
	struct nai_search *search = user_data;

	if (!network_info_match_nai_realm(info, search->realms))
		return false;

	network_set_info(search->network, (struct network_info *) info);

	return true;
}

static void network_add_foreach(struct network *network, void *user_data)
{
	struct station *station = user_data;
	struct scan_bss *bss = network_bss_select(network, false);

	if (!bss)
		return;

	station_add_autoconnect_bss(station, network, bss);
}

static bool match_pending(const void *a, const void *b)
{
	const struct anqp_entry *entry = a;

	return entry->pending != 0;
}

static void remove_anqp(void *data)
{
	struct anqp_entry *entry = data;

	if (entry->pending)
		anqp_cancel(entry->pending);

	l_free(entry);
}

static bool anqp_entry_foreach(void *data, void *user_data)
{
	struct anqp_entry *e = data;

	WATCHLIST_NOTIFY(&anqp_watches, station_anqp_watch_func_t,
				STATION_ANQP_FINISHED, e->network);

	remove_anqp(e);

	return true;
}

static void station_anqp_response_cb(enum anqp_result result,
					const void *anqp, size_t anqp_len,
					void *user_data)
{
	struct anqp_entry *entry = user_data;
	struct station *station = entry->station;
	struct network *network = entry->network;
	struct anqp_iter iter;
	uint16_t id;
	uint16_t len;
	const void *data;
	char **realms = NULL;
	struct nai_search search;

	l_debug("");

	if (result != ANQP_SUCCESS) {
		/* TODO: try next BSS */
		goto request_done;
	}

	anqp_iter_init(&iter, anqp, anqp_len);

	while (anqp_iter_next(&iter, &id, &len, &data)) {
		switch (id) {
		case ANQP_NAI_REALM:
			if (realms)
				break;

			realms = anqp_parse_nai_realms(data, len);
			if (!realms)
				goto request_done;

			break;
		default:
			continue;
		}
	}

	if (!realms)
		goto request_done;

	search.network = network;
	search.realms = (const char **)realms;

	known_networks_foreach(match_nai_realms, &search);

	l_strv_free(realms);

request_done:
	entry->pending = 0;

	/* Return if there are other pending requests */
	if (l_queue_find(station->anqp_pending, match_pending, NULL))
		return;

	/* Notify all watchers now that every ANQP request has finished */
	l_queue_foreach_remove(station->anqp_pending, anqp_entry_foreach, NULL);

	l_queue_destroy(station->autoconnect_list, l_free);
	station->autoconnect_list = l_queue_new();

	if (station_is_autoconnecting(station)) {
		station_network_foreach(station, network_add_foreach, station);
		station_autoconnect_next(station);
	}
}

static bool station_start_anqp(struct station *station, struct network *network,
					struct scan_bss *bss)
{
	uint8_t anqp[256];
	uint8_t *ptr = anqp;
	struct anqp_entry *entry;

	if (!bss->hs20_capable)
		return false;

	/* Network already has ANQP data/HESSID */
	if (network_get_info(network))
		return false;

	if (anqp_disabled) {
		l_debug("Not querying AP for ANQP data (disabled)");
		return false;
	}

	entry = l_new(struct anqp_entry, 1);
	entry->station = station;
	entry->network = network;

	l_put_le16(ANQP_QUERY_LIST, ptr);
	ptr += 2;
	l_put_le16(2, ptr);
	ptr += 2;
	l_put_le16(ANQP_NAI_REALM, ptr);
	ptr += 2;
	l_put_le16(ANQP_VENDOR_SPECIFIC, ptr);
	ptr += 2;
	/* vendor length */
	l_put_le16(7, ptr);
	ptr += 2;
	*ptr++ = 0x50;
	*ptr++ = 0x6f;
	*ptr++ = 0x9a;
	*ptr++ = 0x11; /* HS20 ANQP Element type */
	*ptr++ = ANQP_HS20_QUERY_LIST;
	*ptr++ = 0; /* reserved */
	*ptr++ = ANQP_HS20_OSU_PROVIDERS_NAI_LIST;

	/*
	 * TODO: Additional roaming consortiums can be queried if indicated
	 * by the roaming consortium IE. The IE contains up to the first 3, and
	 * these are checked in hs20_find_settings_file.
	 */

	entry->pending = anqp_request(netdev_get_wdev_id(station->netdev),
				netdev_get_address(station->netdev), bss, anqp,
				ptr - anqp, station_anqp_response_cb,
				entry, NULL);
	if (!entry->pending) {
		l_free(entry);
		return false;
	}

	l_queue_push_head(station->anqp_pending, entry);

	WATCHLIST_NOTIFY(&anqp_watches, station_anqp_watch_func_t,
				STATION_ANQP_STARTED, network);
	return true;
}

static bool bss_free_if_ssid_not_utf8(void *data, void *user_data)
{
	struct scan_bss *bss = data;

	if (util_ssid_is_hidden(bss->ssid_len, bss->ssid))
		return false;

	if (util_ssid_is_utf8(bss->ssid_len, bss->ssid))
		return false;

	l_debug("Dropping scan_bss '%s', with non-utf8 SSID",
			util_address_to_string(bss->addr));
	bss_free(bss);
	return true;
}

/*
 * Used when scan results were obtained; either from scan running
 * inside station module or scans running in other state machines, e.g. wsc
 */
void station_set_scan_results(struct station *station,
					struct l_queue *new_bss_list,
					const struct scan_freq_set *freqs,
					bool add_to_autoconnect)
{
	const struct l_queue_entry *bss_entry;
	struct network *network;
	bool wait_for_anqp = false;

	l_queue_foreach_remove(new_bss_list, bss_free_if_ssid_not_utf8, NULL);

	while ((network = l_queue_pop_head(station->networks_sorted)))
		network_bss_list_clear(network);

	l_queue_clear(station->hidden_bss_list_sorted, NULL);

	l_queue_destroy(station->autoconnect_list, l_free);
	station->autoconnect_list = l_queue_new();

	station_bss_list_remove_expired_bsses(station, freqs);

	for (bss_entry = l_queue_get_entries(station->bss_list); bss_entry;
						bss_entry = bss_entry->next) {
		struct scan_bss *old_bss = bss_entry->data;
		struct scan_bss *new_bss;

		new_bss = l_queue_find(new_bss_list, bss_match, old_bss);
		if (new_bss) {
			if (old_bss == station->connected_bss)
				station->connected_bss = new_bss;

			bss_free(old_bss);

			continue;
		}

		if (old_bss == station->connected_bss) {
			l_warn("Connected BSS not in scan results");
			station->connected_bss->rank = 0;
		}

		l_queue_push_tail(new_bss_list, old_bss);
	}

	l_queue_destroy(station->bss_list, NULL);

	for (bss_entry = l_queue_get_entries(new_bss_list); bss_entry;
						bss_entry = bss_entry->next) {
		struct scan_bss *bss = bss_entry->data;
		struct network *network = station_add_seen_bss(station, bss);

		if (!network)
			continue;

		if (station_start_anqp(station, network, bss))
			wait_for_anqp = true;
	}

	station->bss_list = new_bss_list;

	l_hashmap_foreach_remove(station->networks, process_network, station);

	if (!wait_for_anqp && add_to_autoconnect) {
		station_network_foreach(station, network_add_foreach, station);
		station_autoconnect_next(station);
	}
}

static void station_reconnect(struct station *station);

static void station_handshake_event(struct handshake_state *hs,
					enum handshake_event event,
					void *user_data, ...)
{
	struct station *station = user_data;
	struct network *network = station->connected_network;
	va_list args;

	va_start(args, user_data);

	switch (event) {
	case HANDSHAKE_EVENT_STARTED:
		l_debug("Handshaking");
		break;
	case HANDSHAKE_EVENT_SETTING_KEYS:
		l_debug("Setting keys");

		/* If we got here, then our PSK works.  Save if required */
		network_sync_psk(network);
		break;
	case HANDSHAKE_EVENT_FAILED:
		netdev_handshake_failed(hs, va_arg(args, int));
		break;
	case HANDSHAKE_EVENT_REKEY_FAILED:
		l_warn("Unable to securely rekey on this hw/kernel...");
		station_reconnect(station);
		break;
	case HANDSHAKE_EVENT_COMPLETE:
	case HANDSHAKE_EVENT_SETTING_KEYS_FAILED:
	case HANDSHAKE_EVENT_EAP_NOTIFY:
		/*
		 * currently we don't care about any other events. The
		 * netdev_connect_cb will notify us when the connection is
		 * complete.
		 */
		break;
	}

	va_end(args);
}

static int station_build_handshake_rsn(struct handshake_state *hs,
					struct wiphy *wiphy,
					struct network *network,
					struct scan_bss *bss)
{
	enum security security = network_get_security(network);
	bool add_mde = false;
	bool fils_hint = false;

	struct ie_rsn_info bss_info;
	uint8_t rsne_buf[256];
	struct ie_rsn_info info;
	uint8_t *ap_ie;

	memset(&info, 0, sizeof(info));

	memset(&bss_info, 0, sizeof(bss_info));
	scan_bss_get_rsn_info(bss, &bss_info);

	if (bss_info.akm_suites & (IE_RSN_AKM_SUITE_FILS_SHA256 |
				IE_RSN_AKM_SUITE_FILS_SHA384))
		hs->support_fils = true;

	/*
	 * If this network 8021x we might have a set of cached EAP keys. If so
	 * wiphy may select FILS if supported by the AP.
	 */
	if (security == SECURITY_8021X && hs->support_fils)
		fils_hint = network_has_erp_identity(network);

	info.akm_suites = wiphy_select_akm(wiphy, bss, fils_hint);

	/*
	 * Special case for OWE. With OWE we still need to build up the
	 * handshake object with AKM/cipher info since OWE does the full 4-way
	 * handshake. But if this is a non-OWE open network, we can skip this.
	 */
	if (security == SECURITY_NONE &&
			!(info.akm_suites & IE_RSN_AKM_SUITE_OWE))
		goto open_network;

	if (!info.akm_suites)
		goto not_supported;

	info.pairwise_ciphers = wiphy_select_cipher(wiphy,
					bss_info.pairwise_ciphers);
	info.group_cipher = wiphy_select_cipher(wiphy,
					bss_info.group_cipher);

	if (!info.pairwise_ciphers || !info.group_cipher)
		goto not_supported;

	/* Management frame protection is explicitly off for OSEN */
	if (info.akm_suites & IE_RSN_AKM_SUITE_OSEN) {
		info.group_management_cipher =
					IE_RSN_CIPHER_SUITE_NO_GROUP_TRAFFIC;
		goto build_ie;
	}

	switch (mfp_setting) {
	case 0:
		break;
	case 1:
		info.group_management_cipher =
			wiphy_select_cipher(wiphy,
				bss_info.group_management_cipher);
		info.mfpc = info.group_management_cipher != 0;
		break;
	case 2:
		info.group_management_cipher =
			wiphy_select_cipher(wiphy,
				bss_info.group_management_cipher);

		/*
		 * MFP required on our side, but AP doesn't support MFP
		 * or cipher mismatch
		 */
		if (info.group_management_cipher == 0)
			goto not_supported;

		info.mfpc = true;
		info.mfpr = true;
		break;
	}

	if (bss_info.mfpr && !info.mfpc)
		goto not_supported;

build_ie:
	/* RSN takes priority */
	if (bss->rsne) {
		ap_ie = bss->rsne;
		ie_build_rsne(&info, rsne_buf);
	} else if (bss->wpa) {
		ap_ie = bss->wpa;
		ie_build_wpa(&info, rsne_buf);
	} else if (bss->osen) {
		ap_ie = bss->osen;
		ie_build_osen(&info, rsne_buf);
	} else
		goto not_supported;

	if (!handshake_state_set_authenticator_ie(hs, ap_ie))
		goto not_supported;

	if (!handshake_state_set_supplicant_ie(hs, rsne_buf))
		goto not_supported;

	if (info.akm_suites & (IE_RSN_AKM_SUITE_FT_OVER_8021X |
				IE_RSN_AKM_SUITE_FT_USING_PSK |
				IE_RSN_AKM_SUITE_FT_OVER_SAE_SHA256 |
				IE_RSN_AKM_SUITE_FT_OVER_FILS_SHA256 |
				IE_RSN_AKM_SUITE_FT_OVER_FILS_SHA384))
		add_mde = true;

open_network:
	if (security == SECURITY_NONE)
		/* Perform FT association if available */
		add_mde = bss->mde_present;

	if (add_mde) {
		uint8_t mde[5];

		/* The MDE advertised by the BSS must be passed verbatim */
		mde[0] = IE_TYPE_MOBILITY_DOMAIN;
		mde[1] = 3;
		memcpy(mde + 2, bss->mde, 3);

		handshake_state_set_mde(hs, mde);
	}

	return 0;

not_supported:
	return -ENOTSUP;
}

static struct handshake_state *station_handshake_setup(struct station *station,
							struct network *network,
							struct scan_bss *bss)
{
	enum security security = network_get_security(network);
	struct l_settings *settings = network_get_settings(network);
	struct wiphy *wiphy = station->wiphy;
	struct handshake_state *hs;
	const char *ssid;
	uint32_t eapol_proto_version;
	const char *value;
	bool full_random;
	bool override = false;
	uint8_t new_addr[ETH_ALEN];

	hs = netdev_handshake_state_new(station->netdev);

	handshake_state_set_event_func(hs, station_handshake_event, station);

	if (station_build_handshake_rsn(hs, wiphy, network, bss) < 0)
		goto not_supported;

	ssid = network_get_ssid(network);
	handshake_state_set_ssid(hs, (void *) ssid, strlen(ssid));

	if (settings && l_settings_get_uint(settings, "EAPoL",
						"ProtocolVersion",
						&eapol_proto_version)) {
		if (eapol_proto_version > 3) {
			l_warn("Invalid ProtocolVersion value - should be 0-3");
			eapol_proto_version = 0;
		}

		if (eapol_proto_version)
			l_debug("Overriding EAPoL protocol version to: %u",
					eapol_proto_version);

		handshake_state_set_protocol_version(hs, eapol_proto_version);
	}

	if (security == SECURITY_PSK) {
		/* SAE will generate/set the PMK */
		if (IE_AKM_IS_SAE(hs->akm_suite)) {
			const char *passphrase =
				network_get_passphrase(network);

			if (!passphrase)
				goto no_psk;

			handshake_state_set_passphrase(hs, passphrase);
		} else {
			const uint8_t *psk = network_get_psk(network);

			if (!psk)
				goto no_psk;

			handshake_state_set_pmk(hs, psk, 32);
		}
	} else if (security == SECURITY_8021X)
		handshake_state_set_8021x_config(hs,
					network_get_settings(network));

	/*
	 * If FILS was chosen, the ERP cache has been verified to exist. We
	 * wait to get it until here because at this point so there are no
	 * failure paths before fils_sm_new
	 */
	if (hs->akm_suite & (IE_RSN_AKM_SUITE_FILS_SHA256 |
				IE_RSN_AKM_SUITE_FILS_SHA384 |
				IE_RSN_AKM_SUITE_FT_OVER_FILS_SHA256 |
				IE_RSN_AKM_SUITE_FT_OVER_FILS_SHA384))
		hs->erp_cache = erp_cache_get(network_get_ssid(network));

	/*
	 * We have three possible options here:
	 * 1. per-network MAC generation (default, no option in network config)
	 * 2. per-network full MAC randomization
	 * 3. per-network MAC override
	 */

	if (!l_settings_get_bool(settings, "Settings",
					"AlwaysRandomizeAddress",
					&full_random))
		full_random = false;

	value = l_settings_get_value(settings, "Settings",
					"AddressOverride");
	if (value) {
		if (util_string_to_address(value, new_addr) &&
					util_is_valid_sta_address(new_addr))
			override = true;
		else
			l_warn("[Network].AddressOverride is not a valid "
				"MAC address");
	}

	if (override && full_random) {
		l_warn("Cannot use both AlwaysRandomizeAddress and "
			"AddressOverride concurrently, defaulting to override");
		full_random = false;
	}

	if (override)
		handshake_state_set_supplicant_address(hs, new_addr);
	else if (full_random) {
		wiphy_generate_random_address(wiphy, new_addr);
		handshake_state_set_supplicant_address(hs, new_addr);
	}

	return hs;

no_psk:
	l_warn("Missing network PSK/passphrase");
not_supported:
	handshake_state_free(hs);

	return NULL;
}

static bool new_scan_results(int err, struct l_queue *bss_list,
				const struct scan_freq_set *freqs,
				void *userdata)
{
	struct station *station = userdata;
	bool autoconnect;

	station_property_set_scanning(station, false);

	if (err)
		return false;

	autoconnect = station_is_autoconnecting(station);
	station_set_scan_results(station, bss_list, freqs, autoconnect);

	return true;
}

static void periodic_scan_trigger(int err, void *user_data)
{
	struct station *station = user_data;

	station_property_set_scanning(station, true);
}

static void periodic_scan_stop(struct station *station)
{
	uint64_t id = netdev_get_wdev_id(station->netdev);

	if (scan_periodic_stop(id))
		station_property_set_scanning(station, false);
}

static bool station_needs_hidden_network_scan(struct station *station)
{
	if (!known_networks_has_hidden())
		return false;

	if (station_is_autoconnecting(station))
		return true;

	return !l_queue_isempty(station->hidden_bss_list_sorted);
}

static uint32_t station_scan_trigger(struct station *station,
					struct scan_freq_set *freqs,
					scan_trigger_func_t triggered,
					scan_notify_func_t notify,
					scan_destroy_func_t destroy)
{
	uint64_t id = netdev_get_wdev_id(station->netdev);
	struct scan_parameters params;

	memset(&params, 0, sizeof(params));
	params.flush = true;
	params.freqs = freqs;

	if (wiphy_can_randomize_mac_addr(station->wiphy) ||
			station->connected_bss ||
				station_needs_hidden_network_scan(station)) {
		/* If we're connected, HW cannot randomize our MAC */
		if (!station->connected_bss)
			params.randomize_mac_addr_hint = true;

		return scan_active_full(id, &params, triggered, notify,
					station, destroy);
	}

	return scan_passive_full(id, &params, triggered, notify,
					station, destroy);
}

static bool station_quick_scan_results(int err, struct l_queue *bss_list,
					const struct scan_freq_set *freqs,
					void *userdata)
{
	struct station *station = userdata;
	bool autoconnect;

	station_property_set_scanning(station, false);

	if (err)
		goto done;

	autoconnect = station_is_autoconnecting(station);
	station_set_scan_results(station, bss_list, freqs, autoconnect);

done:
	if (station->state == STATION_STATE_AUTOCONNECT_QUICK)
		/*
		 * If we're still in AUTOCONNECT_QUICK state, then autoconnect
		 * failed to find any candidates. Transition to AUTOCONNECT_FULL
		 */
		station_enter_state(station, STATION_STATE_AUTOCONNECT_FULL);

	return err == 0;
}

static void station_quick_scan_triggered(int err, void *user_data)
{
	struct station *station = user_data;

	if (err < 0) {
		l_debug("Quick scan trigger failed: %i", err);

		station_enter_state(station, STATION_STATE_AUTOCONNECT_FULL);

		return;
	}

	l_debug("Quick scan triggered for %s",
					netdev_get_name(station->netdev));

	station_property_set_scanning(station, true);
}

static void station_quick_scan_destroy(void *userdata)
{
	struct station *station = userdata;

	station->quick_scan_id = 0;
}

static int station_quick_scan_trigger(struct station *station)
{
	struct scan_freq_set *known_freq_set;

	known_freq_set = known_networks_get_recent_frequencies(5);
	if (!known_freq_set)
		return -ENODATA;

	if (!wiphy_constrain_freq_set(station->wiphy, known_freq_set)) {
		scan_freq_set_free(known_freq_set);
		return -ENOTSUP;
	}

	station->quick_scan_id = station_scan_trigger(station,
						known_freq_set,
						station_quick_scan_triggered,
						station_quick_scan_results,
						station_quick_scan_destroy);
	scan_freq_set_free(known_freq_set);

	if (!station->quick_scan_id)
		return -EIO;

	return 0;
}

static const char *station_state_to_string(enum station_state state)
{
	switch (state) {
	case STATION_STATE_DISCONNECTED:
		return "disconnected";
	case STATION_STATE_AUTOCONNECT_QUICK:
		return "autoconnect_quick";
	case STATION_STATE_AUTOCONNECT_FULL:
		return "autoconnect_full";
	case STATION_STATE_CONNECTING:
		return "connecting";
	case STATION_STATE_CONNECTED:
		return "connected";
	case STATION_STATE_DISCONNECTING:
		return "disconnecting";
	case STATION_STATE_ROAMING:
		return "roaming";
	}

	return "invalid";
}

static void station_enter_state(struct station *station,
						enum station_state state)
{
	uint64_t id = netdev_get_wdev_id(station->netdev);
#ifdef HAVE_DBUS
	struct l_dbus *dbus = dbus_get_bus();
#endif
	bool disconnected;

	l_debug("Old State: %s, new state: %s",
			station_state_to_string(station->state),
			station_state_to_string(state));

#ifdef HAVE_DBUS
	disconnected = !station_is_busy(station);

	if ((disconnected && state > STATION_STATE_AUTOCONNECT_FULL) ||
			(!disconnected && state != station->state))
		l_dbus_property_changed(dbus, netdev_get_path(station->netdev),
					IWD_STATION_INTERFACE, "State");
#endif

	station->state = state;

	switch (state) {
	case STATION_STATE_AUTOCONNECT_QUICK:
		if (!station_quick_scan_trigger(station))
			break;

		station->state = STATION_STATE_AUTOCONNECT_FULL;
		/* Fall through */
	case STATION_STATE_AUTOCONNECT_FULL:
		scan_periodic_start(id, periodic_scan_trigger,
					new_scan_results, station);
		break;
	case STATION_STATE_CONNECTING:
		/* Refresh the ordered network list */
		network_rank_update(station->connected_network, true);
		l_queue_remove(station->networks_sorted, station->connected_network);
		l_queue_insert(station->networks_sorted, station->connected_network,
					network_rank_compare, NULL);

#ifdef HAVE_DBUS
		l_dbus_property_changed(dbus, netdev_get_path(station->netdev),
				IWD_STATION_INTERFACE, "ConnectedNetwork");
		l_dbus_property_changed(dbus,
				network_get_path(station->connected_network),
				IWD_NETWORK_INTERFACE, "Connected");
#endif

		periodic_scan_stop(station);
		break;
	case STATION_STATE_DISCONNECTED:
<<<<<<< HEAD
#ifdef HAVE_DBUS
		l_dbus_object_remove_interface(dbus_get_bus(),
					netdev_get_path(station->netdev),
					IWD_STATION_DIAGNOSTIC_INTERFACE);
#endif
=======
>>>>>>> c365cc1b
		periodic_scan_stop(station);
		break;
	case STATION_STATE_CONNECTED:
#ifdef HAVE_DBUS
		l_dbus_object_add_interface(dbus,
					netdev_get_path(station->netdev),
					IWD_STATION_DIAGNOSTIC_INTERFACE,
					station);
#endif
		periodic_scan_stop(station);
		break;
	case STATION_STATE_DISCONNECTING:
		l_dbus_object_remove_interface(dbus_get_bus(),
					netdev_get_path(station->netdev),
					IWD_STATION_DIAGNOSTIC_INTERFACE);
		break;
	case STATION_STATE_ROAMING:
		break;
	}

	WATCHLIST_NOTIFY(&station->state_watches,
				station_state_watch_func_t, station->state);
}

enum station_state station_get_state(struct station *station)
{
	return station->state;
}

uint32_t station_add_state_watch(struct station *station,
					station_state_watch_func_t func,
					void *user_data,
					station_destroy_func_t destroy)
{
	return watchlist_add(&station->state_watches, func, user_data, destroy);
}

bool station_remove_state_watch(struct station *station, uint32_t id)
{
	return watchlist_remove(&station->state_watches, id);
}

uint32_t station_add_anqp_watch(station_anqp_watch_func_t func,
				void *user_data,
				station_destroy_func_t destroy)
{
	return watchlist_add(&anqp_watches, func, user_data, destroy);
}

void station_remove_anqp_watch(uint32_t id)
{
	watchlist_remove(&anqp_watches, id);
}

bool station_set_autoconnect(struct station *station, bool autoconnect)
{
	if (station->autoconnect == autoconnect)
		return true;

	station->autoconnect = autoconnect;

	if (station->state == STATION_STATE_DISCONNECTED && autoconnect)
		station_enter_state(station, STATION_STATE_AUTOCONNECT_QUICK);

	if (station_is_autoconnecting(station) && !autoconnect)
		station_enter_state(station, STATION_STATE_DISCONNECTED);

	return true;
}

static void station_roam_state_clear(struct station *station)
{
	l_timeout_remove(station->roam_trigger_timeout);
	station->roam_trigger_timeout = NULL;
	station->preparing_roam = false;
	station->roam_scan_full = false;
	station->signal_low = false;
	station->roam_min_time.tv_sec = 0;

	if (station->roam_scan_id)
		scan_cancel(netdev_get_wdev_id(station->netdev),
						station->roam_scan_id);

	if (station->roam_freqs) {
		scan_freq_set_free(station->roam_freqs);
		station->roam_freqs = NULL;
	}
}

static void station_reset_connection_state(struct station *station)
{
	struct network *network = station->connected_network;
#ifdef HAVE_DBUS
	struct l_dbus *dbus = dbus_get_bus();
#endif

	if (!network)
		return;

	if (station->state == STATION_STATE_CONNECTED ||
			station->state == STATION_STATE_CONNECTING ||
			station->state == STATION_STATE_ROAMING)
		network_disconnected(network);

	station_roam_state_clear(station);

	/* Refresh the ordered network list */
	network_rank_update(station->connected_network, false);
	l_queue_remove(station->networks_sorted, station->connected_network);
	l_queue_insert(station->networks_sorted, station->connected_network,
				network_rank_compare, NULL);

	station->connected_bss = NULL;
	station->connected_network = NULL;

#ifdef HAVE_DBUS
	l_dbus_property_changed(dbus, netdev_get_path(station->netdev),
				IWD_STATION_INTERFACE, "ConnectedNetwork");
	l_dbus_property_changed(dbus, network_get_path(network),
				IWD_NETWORK_INTERFACE, "Connected");
#endif
}

static void station_disassociated(struct station *station)
{
	l_debug("%u", netdev_get_ifindex(station->netdev));

	if (station->netconfig)
		netconfig_reset(station->netconfig);

	station_reset_connection_state(station);

	station_enter_state(station, STATION_STATE_DISCONNECTED);

	if (station->autoconnect)
		station_enter_state(station, STATION_STATE_AUTOCONNECT_QUICK);
}

static void station_connect_cb(struct netdev *netdev, enum netdev_result result,
					void *event_data, void *user_data);

static void station_disconnect_event(struct station *station, void *event_data)
{
	l_debug("%u", netdev_get_ifindex(station->netdev));

	if (station->connect_pending)
		station_connect_cb(station->netdev,
					NETDEV_RESULT_HANDSHAKE_FAILED,
					event_data, station);
	else
		station_disassociated(station);
}

static void station_roam_timeout_rearm(struct station *station, int seconds);
static int station_roam_scan(struct station *station,
				struct scan_freq_set *freq_set);

static uint32_t station_freq_from_neighbor_report(const uint8_t *country,
		struct ie_neighbor_report_info *info, enum scan_band *out_band)
{
	enum scan_band band;
	uint32_t freq;

	if (info->oper_class == 0) {
		/*
		 * Some Cisco APs report all operating class values as 0
		 * in the Neighbor Report Responses.  Work around this by
		 * using the most likely operating class for the channel
		 * number as the 2.4GHz and 5GHz bands happen to mostly
		 * use channels in two disjoint ranges.
		 */
		if (info->channel_num >= 1 && info->channel_num <= 14)
			band = SCAN_BAND_2_4_GHZ;
		else if (info->channel_num >= 36 && info->channel_num <= 169)
			band = SCAN_BAND_5_GHZ;
		else {
			l_debug("Ignored: 0 oper class with an unusual "
				"channel number");

			return 0;
		}
	} else {
		band = scan_oper_class_to_band(country, info->oper_class);
		if (!band) {
			l_debug("Ignored: unsupported oper class");

			return 0;
		}
	}

	freq = scan_channel_to_freq(info->channel_num, band);
	if (!freq) {
		l_debug("Ignored: unsupported channel");

		return 0;
	}

	if (out_band)
		*out_band = band;

	return freq;
}

static void parse_neighbor_report(struct station *station,
					const uint8_t *reports,
					size_t reports_len,
					struct scan_freq_set **set)
{
	struct ie_tlv_iter iter;
	int count_md = 0, count_no_md = 0;
	struct scan_freq_set *freq_set_md, *freq_set_no_md;
	uint32_t current_freq = 0;
	struct handshake_state *hs = netdev_get_handshake(station->netdev);

	freq_set_md = scan_freq_set_new();
	freq_set_no_md = scan_freq_set_new();

	ie_tlv_iter_init(&iter, reports, reports_len);

	/* First see if any of the reports contain the MD bit set */
	while (ie_tlv_iter_next(&iter)) {
		struct ie_neighbor_report_info info;
		uint32_t freq;
		enum scan_band band;
		const uint8_t *cc = NULL;

		if (ie_tlv_iter_get_tag(&iter) != IE_TYPE_NEIGHBOR_REPORT)
			continue;

		if (ie_parse_neighbor_report(&iter, &info) < 0)
			continue;

		l_debug("Neighbor report received for %s: ch %i "
				"(oper class %i), %s",
				util_address_to_string(info.addr),
				(int) info.channel_num, (int) info.oper_class,
				info.md ? "MD set" : "MD not set");

		if (station->connected_bss->cc_present)
			cc = station->connected_bss->cc;

		freq = station_freq_from_neighbor_report(cc, &info, &band);
		if (!freq)
			continue;

		/* Skip if the band is not supported */
		if (!(band & wiphy_get_supported_bands(station->wiphy)))
			continue;

		if (!memcmp(info.addr,
				station->connected_bss->addr, ETH_ALEN)) {
			/*
			 * If this report is for the current AP, don't add
			 * it to any of the lists yet.  We will need to scan
			 * its channel because it may still be the best ranked
			 * or the only visible AP.
			 */
			current_freq = freq;

			continue;
		}

		/* Add the frequency to one of the lists */
		if (info.md && hs->mde) {
			scan_freq_set_add(freq_set_md, freq);

			count_md += 1;
		} else {
			scan_freq_set_add(freq_set_no_md, freq);

			count_no_md += 1;
		}
	}

	if (!current_freq)
		current_freq = station->connected_bss->frequency;

	/*
	 * If there are neighbor reports with the MD bit set then the bit
	 * is probably valid so scan only the frequencies of the neighbors
	 * with that bit set, which will allow us to use Fast Transition.
	 * Some APs, such as those based on hostapd do not set the MD bit
	 * even if the neighbor is within the MD.
	 *
	 * In any case we only select the frequencies here and will check
	 * the IEs in the scan results as the authoritative information
	 * on whether we can use Fast Transition, and rank BSSes based on
	 * that.
	 *
	 * TODO: possibly save the neighbors from outside the MD and if
	 * none of the ones in the MD end up working, try a non-FT
	 * transition to those neighbors.  We should be using a
	 * blacklisting mechanism (for both initial connection and
	 * transitions) so that cound_md would not count the
	 * BSSes already used and when it goes down to 0 we'd
	 * automatically fall back to the non-FT candidates and then to
	 * full scan.
	 */
	if (count_md) {
		scan_freq_set_add(freq_set_md, current_freq);
		*set = freq_set_md;
		scan_freq_set_free(freq_set_no_md);
	} else if (count_no_md) {
		scan_freq_set_add(freq_set_no_md, current_freq);
		*set = freq_set_no_md;
		scan_freq_set_free(freq_set_md);
	} else {
		scan_freq_set_free(freq_set_no_md);
		scan_freq_set_free(freq_set_md);
		*set = NULL;
	}
}

static void station_early_neighbor_report_cb(struct netdev *netdev, int err,
						const uint8_t *reports,
						size_t reports_len,
						void *user_data)
{
	struct station *station = user_data;

	l_debug("ifindex: %u, error: %d(%s)",
			netdev_get_ifindex(station->netdev),
			err, err < 0 ? strerror(-err) : "");

	if (!reports || err)
		return;

	parse_neighbor_report(station, reports, reports_len,
				&station->roam_freqs);
}

static void station_roamed(struct station *station)
{
	station->roam_scan_full = false;

	/*
	 * Schedule another roaming attempt in case the signal continues to
	 * remain low. A subsequent high signal notification will cancel it.
	 */
	if (station->signal_low)
		station_roam_timeout_rearm(station, roam_retry_interval);

	if (station->netconfig)
		netconfig_reconfigure(station->netconfig);

	if (station->roam_freqs) {
		scan_freq_set_free(station->roam_freqs);
		station->roam_freqs = NULL;
	}

	if (station->connected_bss->cap_rm_neighbor_report) {
		if (netdev_neighbor_report_req(station->netdev,
					station_early_neighbor_report_cb) < 0)
			l_warn("Could not request neighbor report");
	}

	station_enter_state(station, STATION_STATE_CONNECTED);
}

static void station_roam_retry(struct station *station)
{
	/*
	 * If we're still connected to the old BSS, only clear preparing_roam
	 * and reattempt in 60 seconds if signal level is still low at that
	 * time.
	 */
	station->preparing_roam = false;
	station->roam_scan_full = false;
	station->ap_directed_roaming = false;

	if (station->signal_low)
		station_roam_timeout_rearm(station, roam_retry_interval);
}

static void station_roam_failed(struct station *station)
{
	l_debug("%u", netdev_get_ifindex(station->netdev));

	/*
	 * If we attempted a reassociation or a fast transition, and ended up
	 * here then we are now disconnected.
	 */
	if (station->state == STATION_STATE_ROAMING) {
		station_disassociated(station);
		return;
	}

	/*
	 * We were told by the AP to roam, but failed.  Try ourselves or
	 * wait for the AP to tell us to roam again
	 */
	if (station->ap_directed_roaming)
		goto delayed_retry;

	/*
	 * If we tried a limited scan, failed and the signal is still low,
	 * repeat with a full scan right away
	 */
	if (station->signal_low && !station->roam_scan_full) {
		/*
		 * Since we're re-using roam_scan_id, explicitly cancel
		 * the scan here, so that the destroy callback is not called
		 * after the return of this function
		 */
		scan_cancel(netdev_get_wdev_id(station->netdev),
						station->roam_scan_id);

		if (!station_roam_scan(station, NULL))
			return;
	}

delayed_retry:
	station_roam_retry(station);
}

static void station_netconfig_event_handler(enum netconfig_event event,
							void *user_data)
{
	struct station *station = user_data;

	switch (event) {
	case NETCONFIG_EVENT_CONNECTED:
		station_enter_state(station, STATION_STATE_CONNECTED);

		break;
	default:
		l_error("station: Unsupported netconfig event: %d.", event);
		break;
	}
}

static void station_reassociate_cb(struct netdev *netdev,
					enum netdev_result result,
					void *event_data,
					void *user_data)
{
	struct station *station = user_data;

	l_debug("%u, result: %d", netdev_get_ifindex(station->netdev), result);

	if (station->state != STATION_STATE_ROAMING)
		return;

	if (result == NETDEV_RESULT_OK)
		station_roamed(station);
	else
		station_roam_failed(station);
}

static void station_fast_transition_cb(struct netdev *netdev,
					enum netdev_result result,
					void *event_data,
					void *user_data)
{
	struct station *station = user_data;

	l_debug("%u, result: %d", netdev_get_ifindex(station->netdev), result);

	if (station->state != STATION_STATE_ROAMING)
		return;

	if (result == NETDEV_RESULT_OK)
		station_roamed(station);
	else
		station_roam_failed(station);
}

static void station_netdev_event(struct netdev *netdev, enum netdev_event event,
					void *event_data, void *user_data);

static void station_transition_reassociate(struct station *station,
						struct scan_bss *bss,
						struct handshake_state *new_hs)
{
	if (netdev_reassociate(station->netdev, bss, station->connected_bss,
				new_hs, station_netdev_event,
				station_reassociate_cb, station) < 0) {
		handshake_state_free(new_hs);
		station_roam_failed(station);
		return;
	}

	station->connected_bss = bss;
	station->preparing_roam = false;
	station_enter_state(station, STATION_STATE_ROAMING);
}

static bool bss_match_bssid(const void *a, const void *b)
{
	const struct scan_bss *bss = a;
	const uint8_t *bssid = b;

	return !memcmp(bss->addr, bssid, sizeof(bss->addr));
}

static void station_fast_transition_ds_cb(struct netdev *netdev,
					uint16_t status, const uint8_t *bssid,
					void *user_data)
{
	struct station *station = user_data;
	struct scan_bss *bss;

	if (status != 0)
		goto failed;

	/*
	 * TODO: In the future it may be desired to start sending out these
	 * FT-over-DS action frames at the time of connecting then be able to
	 * roam immediately when required. If this is being done we can simply
	 * bail out now as ft already caches the entires. But since this was
	 * initiated due to a need to roam, do so now.
	 */

	/* Make sure we still have our BSS */
	bss = l_queue_find(station->bss_list, bss_match_bssid, bssid);
	if (!bss)
		goto failed;

	l_debug("Starting FT-over-DS roam");

	if (netdev_fast_transition_over_ds(station->netdev, bss,
					station_fast_transition_cb) < 0)
		goto failed;

	station->connected_bss = bss;
	station->preparing_roam = false;
	station_enter_state(station, STATION_STATE_ROAMING);

	return;

failed:
	station_roam_retry(station);
}

static void station_preauthenticate_cb(struct netdev *netdev,
					enum netdev_result result,
					const uint8_t *pmk, void *user_data)
{
	struct station *station = user_data;
	struct network *connected = station->connected_network;
	struct scan_bss *bss;
	struct handshake_state *new_hs;

	l_debug("%u, result: %d", netdev_get_ifindex(station->netdev), result);

	if (!station->preparing_roam || result == NETDEV_RESULT_ABORTED)
		return;

	bss = l_queue_find(station->bss_list, bss_match_bssid,
				station->preauth_bssid);
	if (!bss) {
		l_error("Roam target BSS not found");
		station_roam_failed(station);
		return;
	}

	new_hs = station_handshake_setup(station, connected, bss);
	if (!new_hs) {
		l_error("station_handshake_setup failed");

		station_roam_failed(station);
		return;
	}

	if (result == NETDEV_RESULT_OK) {
		uint8_t pmkid[16];
		uint8_t rsne_buf[300];
		struct ie_rsn_info rsn_info;

		handshake_state_set_pmk(new_hs, pmk, 32);
		handshake_state_set_authenticator_address(new_hs,
					station->preauth_bssid);
		handshake_state_set_supplicant_address(new_hs,
					netdev_get_address(station->netdev));

		/*
		 * Rebuild the RSNE to include the negotiated PMKID.  Note
		 * supplicant_ie can't be a WPA IE here, including because
		 * the WPA IE doesn't have a capabilities field and
		 * target_rsne->preauthentication would have been false in
		 * station_transition_start.
		 */
		ie_parse_rsne_from_data(new_hs->supplicant_ie,
					new_hs->supplicant_ie[1] + 2,
					&rsn_info);

		handshake_state_get_pmkid(new_hs, pmkid);

		rsn_info.num_pmkids = 1;
		rsn_info.pmkids = pmkid;

		ie_build_rsne(&rsn_info, rsne_buf);
		handshake_state_set_supplicant_ie(new_hs, rsne_buf);
	}

	station_transition_reassociate(station, bss, new_hs);
}

static void station_transition_start(struct station *station,
							struct scan_bss *bss)
{
	struct handshake_state *hs = netdev_get_handshake(station->netdev);
	struct network *connected = station->connected_network;
	enum security security = network_get_security(connected);
	uint16_t mdid;
	struct handshake_state *new_hs;
	struct ie_rsn_info cur_rsne, target_rsne;

	l_debug("%u, target %s", netdev_get_ifindex(station->netdev),
			util_address_to_string(bss->addr));

	/* Reset AP roam flag, at this point the roaming behaves the same */
	station->ap_directed_roaming = false;

	if (hs->mde)
		ie_parse_mobility_domain_from_data(hs->mde, hs->mde[1] + 2,
							&mdid, NULL, NULL);

	/* Can we use Fast Transition? */
	if (hs->mde && bss->mde_present && l_get_le16(bss->mde) == mdid) {
		/* Rebuild handshake RSN for target AP */
		if (station_build_handshake_rsn(hs, station->wiphy,
				station->connected_network, bss) < 0) {
			l_error("rebuilding handshake rsne failed");
			station_roam_failed(station);
			return;
		}

		/* FT-over-DS can be better suited for these situations */
		if ((hs->mde[4] & 1) && (station->ap_directed_roaming ||
				station->signal_low)) {
			if (netdev_fast_transition_over_ds_action(
					station->netdev, bss,
					station_fast_transition_ds_cb,
					station) < 0) {
				station_roam_retry(station);
			}

			/*
			 * Set connected_bss/preparing_roam/state only on a
			 * successful FT-over-DS action frame response
			 */
			return;
		} else {
			if (netdev_fast_transition(station->netdev, bss,
					station_fast_transition_cb) < 0) {
				station_roam_failed(station);
				return;
			}
		}

		station->connected_bss = bss;
		station->preparing_roam = false;
		station_enter_state(station, STATION_STATE_ROAMING);

		return;
	}

	/* Non-FT transition */

	/*
	 * FT not available, we can try preauthentication if available.
	 * 802.11-2012 section 11.5.9.2:
	 * "A STA shall not use preauthentication within the same mobility
	 * domain if AKM suite type 00-0F-AC:3 or 00-0F-AC:4 is used in
	 * the current association."
	 */
	if (security == SECURITY_8021X &&
			scan_bss_get_rsn_info(station->connected_bss,
						&cur_rsne) >= 0 &&
			scan_bss_get_rsn_info(bss, &target_rsne) >= 0 &&
			cur_rsne.preauthentication &&
			target_rsne.preauthentication) {
		/*
		 * Both the current and the target AP support
		 * pre-authentication and we're using 8021x authentication so
		 * attempt to pre-authenticate and reassociate afterwards.
		 * If the pre-authentication fails or times out we simply
		 * won't supply any PMKID when reassociating.
		 * Remain in the preparing_roam state.
		 */
		memcpy(station->preauth_bssid, bss->addr, ETH_ALEN);

		if (netdev_preauthenticate(station->netdev, bss,
						station_preauthenticate_cb,
						station) >= 0)
			return;
	}

	new_hs = station_handshake_setup(station, connected, bss);
	if (!new_hs) {
		l_error("station_handshake_setup failed in reassociation");
		station_roam_failed(station);
		return;
	}

	station_transition_reassociate(station, bss, new_hs);
}

static void station_roam_scan_triggered(int err, void *user_data)
{
	struct station *station = user_data;

	if (err) {
		station_roam_failed(station);
		return;
	}

	/*
	 * Do not update the Scanning property as we won't be updating the
	 * list of networks.
	 */
}

static bool station_roam_scan_notify(int err, struct l_queue *bss_list,
					const struct scan_freq_set *freqs,
					void *userdata)
{
	struct station *station = userdata;
	struct network *network = station->connected_network;
	struct handshake_state *hs = netdev_get_handshake(station->netdev);
	struct scan_bss *bss;
	struct scan_bss *best_bss = NULL;
	double best_bss_rank = 0.0;
	static const double RANK_FT_FACTOR = 1.3;
	uint16_t mdid;
	enum security orig_security, security;
	bool seen = false;
	bool fils_hint = network_has_erp_identity(network);

	if (err) {
		station_roam_failed(station);
		return false;
	}

	/*
	 * Do not call station_set_scan_results because this may have been
	 * a partial scan.  We could at most update the current networks' BSS
	 * list in its station->networks entry.
	 */

	orig_security = network_get_security(network);

	if (hs->mde)
		ie_parse_mobility_domain_from_data(hs->mde, hs->mde[1] + 2,
							&mdid, NULL, NULL);

	/*
	 * BSSes in the bss_list come already ranked with their initial
	 * association preference rank value.  We only need to add preference
	 * for BSSes that are within the FT Mobility Domain so as to favor
	 * Fast Roaming, if it is supported.
	 */

	while ((bss = l_queue_pop_head(bss_list))) {
		double rank;
		struct ie_rsn_info info;
		int r;

		/* Skip the BSS we are connected to if doing an AP roam */
		if (station->ap_directed_roaming && !memcmp(bss->addr,
				station->connected_bss->addr, 6))
			goto next;

		/* Skip result if it is not part of the ESS */

		if (bss->ssid_len != hs->ssid_len ||
				memcmp(bss->ssid, hs->ssid, hs->ssid_len))
			goto next;

		memset(&info, 0, sizeof(info));
		r = scan_bss_get_rsn_info(bss, &info);
		if (r < 0) {
			if (r != -ENOENT)
				goto next;

			security = security_determine(bss->capability, NULL);
		} else
			security = security_determine(bss->capability, &info);

		if (security != orig_security)
			goto next;

		seen = true;

		if (!wiphy_can_connect(station->wiphy, bss, fils_hint))
			goto next;

		if (blacklist_contains_bss(bss->addr))
			goto next;

		rank = bss->rank;

		if (hs->mde && bss->mde_present && l_get_le16(bss->mde) == mdid)
			rank *= RANK_FT_FACTOR;

		if (rank > best_bss_rank) {
			if (best_bss)
				scan_bss_free(best_bss);

			best_bss = bss;
			best_bss_rank = rank;

			continue;
		}

next:
		scan_bss_free(bss);
	}

	l_queue_destroy(bss_list, NULL);

	if (!seen)
		goto fail_free_bss;

	/* See if we have anywhere to roam to */
	if (!best_bss || scan_bss_addr_eq(best_bss, station->connected_bss))
		goto fail_free_bss;

	bss = network_bss_find_by_addr(network, best_bss->addr);
	if (bss) {
		scan_bss_free(best_bss);
		best_bss = bss;
	} else {
		network_bss_add(network, best_bss);
		l_queue_push_tail(station->bss_list, best_bss);
	}

	station_transition_start(station, best_bss);

	return true;

fail_free_bss:
	if (best_bss)
		scan_bss_free(best_bss);

	station_roam_failed(station);

	return true;
}

static void station_roam_scan_destroy(void *userdata)
{
	struct station *station = userdata;

	station->roam_scan_id = 0;
}

static int station_roam_scan(struct station *station,
				struct scan_freq_set *freq_set)
{
	struct scan_parameters params = { .freqs = freq_set, .flush = true };

	l_debug("ifindex: %u", netdev_get_ifindex(station->netdev));

	if (station->connected_network)
		/* Use direct probe request */
		params.ssid = network_get_ssid(station->connected_network);

	if (!freq_set)
		station->roam_scan_full = true;

	station->roam_scan_id =
		scan_active_full(netdev_get_wdev_id(station->netdev), &params,
					station_roam_scan_triggered,
					station_roam_scan_notify, station,
					station_roam_scan_destroy);

	if (!station->roam_scan_id)
		return -EIO;

	return 0;
}

static int station_roam_scan_known_freqs(struct station *station)
{
	const struct network_info *info = network_get_info(
						station->connected_network);
	struct scan_freq_set *freqs = network_info_get_roam_frequencies(info,
					station->connected_bss->frequency, 5);
	int r;

	if (!freqs)
		return -ENODATA;

	r = station_roam_scan(station, freqs);
	scan_freq_set_free(freqs);
	return r;
}

static void station_neighbor_report_cb(struct netdev *netdev, int err,
					const uint8_t *reports,
					size_t reports_len, void *user_data)
{
	struct station *station = user_data;
	struct scan_freq_set *freq_set;
	int r;

	l_debug("ifindex: %u, error: %d(%s)",
			netdev_get_ifindex(station->netdev),
			err, err < 0 ? strerror(-err) : "");

	/*
	 * Check if we're still attempting to roam -- if dbus Disconnect
	 * had been called in the meantime we just abort the attempt.
	 */
	if (!station->preparing_roam || err == -ENODEV)
		return;

	if (!reports || err) {
		r = station_roam_scan_known_freqs(station);

		if (r == -ENODATA)
			l_debug("no neighbor report results or known freqs");

		if (r < 0)
			station_roam_failed(station);

		return;
	}

	parse_neighbor_report(station, reports, reports_len, &freq_set);

	r = station_roam_scan(station, freq_set);

	if (freq_set)
		scan_freq_set_free(freq_set);

	if (r < 0)
		station_roam_failed(station);
}

static void station_roam_trigger_cb(struct l_timeout *timeout, void *user_data)
{
	struct station *station = user_data;
	int r;

	l_debug("%u", netdev_get_ifindex(station->netdev));

	l_timeout_remove(station->roam_trigger_timeout);
	station->roam_trigger_timeout = NULL;
	station->preparing_roam = true;

	/*
	 * If current BSS supports Neighbor Reports, narrow the scan down
	 * to channels occupied by known neighbors in the ESS. If no neighbor
	 * report was obtained upon connection, request one now. This isn't
	 * 100% reliable as the neighbor lists are not required to be
	 * complete or current.  It is likely still better than doing a
	 * full scan.  10.11.10.1: "A neighbor report may not be exhaustive
	 * either by choice, or due to the fact that there may be neighbor
	 * APs not known to the AP."
	 */
	if (station->roam_freqs) {
		if (station_roam_scan(station, station->roam_freqs) == 0) {
			l_debug("Using cached neighbor report for roam");
			return;
		}
	} else if (station->connected_bss->cap_rm_neighbor_report) {
		if (netdev_neighbor_report_req(station->netdev,
					station_neighbor_report_cb) == 0) {
			l_debug("Requesting neighbor report for roam");
			return;
		}
	}

	r = station_roam_scan_known_freqs(station);
	if (r == -ENODATA)
		l_debug("No neighbor report or known frequencies, roam failed");

	if (r < 0)
		station_roam_failed(station);
}

static void station_roam_timeout_rearm(struct station *station, int seconds)
{
	struct timespec now, min_timeout;

	clock_gettime(CLOCK_MONOTONIC, &now);

	min_timeout = now;
	min_timeout.tv_sec += seconds;

	if (station->roam_min_time.tv_sec < min_timeout.tv_sec ||
			(station->roam_min_time.tv_sec == min_timeout.tv_sec &&
			 station->roam_min_time.tv_nsec < min_timeout.tv_nsec))
		station->roam_min_time = min_timeout;

	seconds = station->roam_min_time.tv_sec - now.tv_sec +
		(station->roam_min_time.tv_nsec > now.tv_nsec ? 1 : 0);

	station->roam_trigger_timeout =
		l_timeout_create(seconds, station_roam_trigger_cb,
								station, NULL);
}

static bool station_cannot_roam(struct station *station)
{
	const struct l_settings *config = iwd_get_config();
	bool disabled;

	/*
	 * Disable roaming with hardware that can roam automatically. Note this
	 * is now required for recent kernels which have CQM event support on
	 * this type of hardware (e.g. brcmfmac).
	 */
	if (wiphy_supports_firmware_roam(station->wiphy))
		return true;

	if (!l_settings_get_bool(config, "Scan", "DisableRoamingScan",
								&disabled))
		disabled = false;

	return disabled || station->preparing_roam ||
					station->state == STATION_STATE_ROAMING;
}

#define WNM_REQUEST_MODE_PREFERRED_CANDIDATE_LIST	(1 << 0)
#define WNM_REQUEST_MODE_TERMINATION_IMMINENT		(1 << 3)
#define WNM_REQUEST_MODE_ESS_DISASSOCIATION_IMMINENT	(1 << 4)

static void station_ap_directed_roam(struct station *station,
					const struct mmpdu_header *hdr,
					const void *body, size_t body_len)
{
	uint32_t pos = 0;
	uint8_t req_mode;
	uint16_t dtimer;
	uint8_t valid_interval;

	l_debug("ifindex: %u", netdev_get_ifindex(station->netdev));

	if (station_cannot_roam(station))
		return;

	if (body_len < 7)
		goto format_error;

	/*
	 * First two bytes are checked by the frame watch (WNM category and
	 * WNM action). The third is the dialog token which is not relevant
	 * because we did not send a BSS transition query -- so skip these
	 * first three bytes.
	 */
	pos += 3;

	req_mode = l_get_u8(body + pos);
	pos++;

	/*
	 * TODO: Disassociation timer and validity interval are currently not
	 * used since the BSS transition request is being handled immediately.
	 */
	dtimer = l_get_le16(body + pos);
	pos += 2;
	valid_interval = l_get_u8(body + pos);
	pos++;

	l_debug("roam: BSS transition received from AP: "
			"Disassociation Time: %u, "
			"Validity interval: %u", dtimer, valid_interval);

	/* check req_mode for optional values */
	if (req_mode & WNM_REQUEST_MODE_TERMINATION_IMMINENT) {
		if (pos + 12 > body_len)
			goto format_error;

		pos += 12;
	}

	if (req_mode & WNM_REQUEST_MODE_ESS_DISASSOCIATION_IMMINENT ) {
		uint8_t url_len;

		if (pos + 1 > body_len)
			goto format_error;

		url_len = l_get_u8(body + pos);
		pos++;

		if (pos + url_len > body_len)
			goto format_error;

		pos += url_len;
	}

	station->ap_directed_roaming = true;
	station->preparing_roam = true;

	l_timeout_remove(station->roam_trigger_timeout);
	station->roam_trigger_timeout = NULL;

	if (req_mode & WNM_REQUEST_MODE_PREFERRED_CANDIDATE_LIST) {
		l_debug("roam: AP sent a preferred candidate list");
		station_neighbor_report_cb(station->netdev, 0, body + pos,
				body_len - pos,station);
	} else {
		l_debug("roam: AP did not include a preferred candidate list");
		if (station_roam_scan(station, NULL) < 0)
			station_roam_failed(station);
	}

	return;

format_error:
	l_debug("bad AP roam frame formatting");
}

static void station_low_rssi(struct station *station)
{
	if (station->signal_low)
		return;

	station->signal_low = true;

	if (station_cannot_roam(station))
		return;

	/* Set a 5-second initial timeout */
	station_roam_timeout_rearm(station, 5);
}

static void station_ok_rssi(struct station *station)
{
	l_timeout_remove(station->roam_trigger_timeout);
	station->roam_trigger_timeout = NULL;

	station->signal_low = false;
	station->roam_min_time.tv_sec = 0;
}

static void station_event_roamed(struct station *station, struct scan_bss *new)
{
	struct scan_bss *stale;

	network_bss_update(station->connected_network, new);

	/* Remove new BSS if it exists in past scan results */
	stale = l_queue_remove_if(station->bss_list, bss_match_bssid,
					new->addr);
	if (stale)
		scan_bss_free(stale);

	station->connected_bss = new;

	l_queue_insert(station->bss_list, new, scan_bss_rank_compare, NULL);

	station_roamed(station);
}

static void station_rssi_level_changed(struct station *station,
					uint8_t level_idx);

static void station_netdev_event(struct netdev *netdev, enum netdev_event event,
					void *event_data, void *user_data)
{
	struct station *station = user_data;

	switch (event) {
	case NETDEV_EVENT_AUTHENTICATING:
		l_debug("Authenticating");
		break;
	case NETDEV_EVENT_ASSOCIATING:
		l_debug("Associating");
		break;
	case NETDEV_EVENT_DISCONNECT_BY_AP:
	case NETDEV_EVENT_DISCONNECT_BY_SME:
		station_disconnect_event(station, event_data);
		break;
	case NETDEV_EVENT_RSSI_THRESHOLD_LOW:
		station_low_rssi(station);
		break;
	case NETDEV_EVENT_RSSI_THRESHOLD_HIGH:
		station_ok_rssi(station);
		break;
	case NETDEV_EVENT_RSSI_LEVEL_NOTIFY:
		station_rssi_level_changed(station, l_get_u8(event_data));
		break;
	case NETDEV_EVENT_ROAMING:
		station_enter_state(station, STATION_STATE_ROAMING);
		break;
	case NETDEV_EVENT_ROAMED:
		station_event_roamed(station, (struct scan_bss *) event_data);
		break;
	}
}

static bool station_try_next_bss(struct station *station)
{
	struct scan_bss *next;
	int ret;

	next = network_bss_select(station->connected_network, false);

	if (!next)
		return false;

	ret = __station_connect_network(station, station->connected_network,
						next);
	if (ret < 0)
		return false;

	l_debug("Attempting to connect to next BSS "MAC, MAC_STR(next->addr));

	return true;
}

static bool station_retry_with_reason(struct station *station,
					uint16_t reason_code)
{
	/*
	 * We don't want to cause a retry and blacklist if the password was
	 * incorrect. Otherwise we would just continue to fail.
	 *
	 * Other reason codes can be added here if its decided we want to
	 * fail in those cases.
	 */
	if (reason_code == MMPDU_REASON_CODE_PREV_AUTH_NOT_VALID ||
			reason_code == MMPDU_REASON_CODE_IEEE8021X_FAILED)
		return false;

	blacklist_add_bss(station->connected_bss->addr);

	return station_try_next_bss(station);
}

/* A bit more concise for trying to fit these into 80 characters */
#define IS_TEMPORARY_STATUS(code) \
	((code) == MMPDU_STATUS_CODE_DENIED_UNSUFFICIENT_BANDWIDTH || \
	(code) == MMPDU_STATUS_CODE_DENIED_POOR_CHAN_CONDITIONS || \
	(code) == MMPDU_STATUS_CODE_REJECTED_WITH_SUGG_BSS_TRANS || \
	(code) == MMPDU_STATUS_CODE_DENIED_NO_MORE_STAS)

static bool station_retry_with_status(struct station *station,
					uint16_t status_code)
{
	/*
	 * Certain Auth/Assoc failures should not cause a timeout blacklist.
	 * In these cases we want to only temporarily blacklist the BSS until
	 * the connection is complete.
	 *
	 * TODO: The WITH_SUGG_BSS_TRANS case should also include a neighbor
	 *       report IE in the frame. This would allow us to target a
	 *       specific BSS on our next attempt. There is currently no way to
	 *       obtain that IE, but this should be done in the future.
	 */
	if (IS_TEMPORARY_STATUS(status_code))
		network_blacklist_add(station->connected_network,
						station->connected_bss);
	else
		blacklist_add_bss(station->connected_bss->addr);

	return station_try_next_bss(station);
}

static void station_connect_dbus_reply(struct station *station,
					enum netdev_result result)
{
	struct l_dbus_message *reply;

	switch (result) {
	case NETDEV_RESULT_ABORTED:
		reply = dbus_error_aborted(station->connect_pending);
		break;
	case NETDEV_RESULT_OK:
		reply = l_dbus_message_new_method_return(
					station->connect_pending);
		break;
	default:
		reply = dbus_error_failed(station->connect_pending);
		break;
	}

	dbus_pending_reply(&station->connect_pending, reply);
}

static void station_connect_cb(struct netdev *netdev, enum netdev_result result,
					void *event_data, void *user_data)
{
	struct station *station = user_data;

	l_debug("%u, result: %d", netdev_get_ifindex(station->netdev), result);

	switch (result) {
	case NETDEV_RESULT_OK:
		blacklist_remove_bss(station->connected_bss->addr);
		break;
	case NETDEV_RESULT_HANDSHAKE_FAILED:
		/* reason code in this case */
		if (station_retry_with_reason(station, l_get_u16(event_data)))
			return;

		break;
	case NETDEV_RESULT_AUTHENTICATION_FAILED:
	case NETDEV_RESULT_ASSOCIATION_FAILED:
		/* status code in this case */
		if (station_retry_with_status(station, l_get_u16(event_data)))
			return;

		break;
	default:
		break;
	}

	if (station->connect_pending)
		station_connect_dbus_reply(station, result);

	if (result != NETDEV_RESULT_OK) {
		if (result != NETDEV_RESULT_ABORTED) {
			bool in_handshake =
				result == NETDEV_RESULT_HANDSHAKE_FAILED;

			network_connect_failed(station->connected_network,
						in_handshake);
			station_disassociated(station);
		}

		return;
	}

	/*
	 * Get a neighbor report now so future roams can avoid waiting for
	 * a report at that time
	 */
	if (station->connected_bss->cap_rm_neighbor_report) {
		if (netdev_neighbor_report_req(station->netdev,
					station_early_neighbor_report_cb) < 0)
			l_warn("Could not request neighbor report");
	}

	network_connected(station->connected_network);

	if (station->netconfig)
		netconfig_configure(station->netconfig,
					network_get_settings(
						station->connected_network),
					netdev_get_address(station->netdev),
					station_netconfig_event_handler,
					station);
	else
		station_enter_state(station, STATION_STATE_CONNECTED);
}

int __station_connect_network(struct station *station, struct network *network,
				struct scan_bss *bss)
{
	const struct iovec *extra_ies;
	size_t iov_elems = 0;
	struct handshake_state *hs;
	int r;

	hs = station_handshake_setup(station, network, bss);
	if (!hs)
		return -ENOTSUP;

	extra_ies = network_get_extra_ies(network, &iov_elems);

	r = netdev_connect(station->netdev, bss, hs, extra_ies,
				iov_elems, station_netdev_event,
				station_connect_cb, station);
	if (r < 0) {
		handshake_state_free(hs);
		return r;
	}

	l_debug("connecting to BSS "MAC, MAC_STR(bss->addr));

	station->connected_bss = bss;
	station->connected_network = network;

	return 0;
}

static void station_disconnect_onconnect_cb(struct netdev *netdev, bool success,
					void *user_data)
{
	struct station *station = user_data;
	int err;

	station_enter_state(station, STATION_STATE_DISCONNECTED);

	err = __station_connect_network(station,
					station->connect_pending_network,
					station->connect_pending_bss);

	station->connect_pending_network = NULL;
	station->connect_pending_bss = NULL;

	if (err < 0) {
#ifdef HAVE_DBUS
		dbus_pending_reply(&station->connect_pending,
					dbus_error_from_errno(err,
						station->connect_pending));
#endif
		return;
	}

	station_enter_state(station, STATION_STATE_CONNECTING);
}

static void station_disconnect_onconnect(struct station *station,
					struct network *network,
					struct scan_bss *bss,
					struct l_dbus_message *message)
{
	if (netdev_disconnect(station->netdev, station_disconnect_onconnect_cb,
								station) < 0) {
#ifdef HAVE_DBUS
		l_dbus_send(dbus_get_bus(),
					dbus_error_from_errno(-EIO, message));
#endif
		return;
	}

	if (station->netconfig)
		netconfig_reset(station->netconfig);

	station_reset_connection_state(station);

	station_enter_state(station, STATION_STATE_DISCONNECTING);

	station->connect_pending_network = network;
	station->connect_pending_bss = bss;

	station->connect_pending = l_dbus_message_ref(message);
}

void station_connect_network(struct station *station, struct network *network,
				struct scan_bss *bss,
				struct l_dbus_message *message)
{
#ifdef HAVE_DBUS
	struct l_dbus *dbus = dbus_get_bus();
#endif
	int err;

	/*
	 * If a hidden scan is not completed, station_is_busy would not
	 * indicate anything is going on so we need to cancel the scan and
	 * fail the connection now.
	 */
	if (station->hidden_network_scan_id) {
		scan_cancel(netdev_get_wdev_id(station->netdev),
				station->hidden_network_scan_id);

#ifdef HAVE_DBUS
		dbus_pending_reply(&station->hidden_pending,
				dbus_error_failed(station->hidden_pending));
#endif
	}

	if (station->quick_scan_id) {
		scan_cancel(netdev_get_wdev_id(station->netdev),
				station->quick_scan_id);
		station->quick_scan_id = 0;
		station_property_set_scanning(station, false);
	}

	if (station_is_busy(station)) {
		station_disconnect_onconnect(station, network, bss, message);

		return;
	}

	err = __station_connect_network(station, network, bss);
	if (err < 0)
		goto error;

	station_enter_state(station, STATION_STATE_CONNECTING);

	station->connect_pending = l_dbus_message_ref(message);
	station->autoconnect = true;

	return;

error:
#ifdef HAVE_DBUS
	l_dbus_send(dbus, dbus_error_from_errno(err, message));
#else
    return;
#endif
}

static void station_hidden_network_scan_triggered(int err, void *user_data)
{
	struct station *station = user_data;

	l_debug("");

	if (!err)
		return;

	dbus_pending_reply(&station->hidden_pending,
				dbus_error_failed(station->hidden_pending));
}

static bool station_hidden_network_scan_results(int err,
					struct l_queue *bss_list,
					const struct scan_freq_set *freqs,
					void *userdata)
{
	struct station *station = userdata;
	struct network *network_psk;
	struct network *network_open;
	const char *ssid;
	uint8_t ssid_len;
	struct l_dbus_message *msg;
	struct l_dbus_message *error;
	struct scan_bss *bss;

	l_debug("");

	msg = station->hidden_pending;
	station->hidden_pending = NULL;
	/* Zero this now so station_connect_network knows the scan is done */
	station->hidden_network_scan_id = 0;

	if (err) {
		dbus_pending_reply(&msg, dbus_error_failed(msg));
		return false;
	}

	if (!l_dbus_message_get_arguments(msg, "s", &ssid)) {
		dbus_pending_reply(&msg, dbus_error_invalid_args(msg));
		return false;
	}

	ssid_len = strlen(ssid);

	while ((bss = l_queue_pop_head(bss_list))) {
		if (bss->ssid_len != ssid_len ||
					memcmp(bss->ssid, ssid, ssid_len))
			goto next;

		/*
		 * Override time_stamp so that this entry is removed on
		 * the next scan
		 */
		bss->time_stamp = 0;

		if (station_add_seen_bss(station, bss)) {
			l_queue_push_tail(station->bss_list, bss);

			continue;
		}

next:
		scan_bss_free(bss);
	}

	l_queue_destroy(bss_list, NULL);

	network_psk = station_network_find(station, ssid, SECURITY_PSK);
	network_open = station_network_find(station, ssid, SECURITY_NONE);

	if (!network_psk && !network_open) {
		dbus_pending_reply(&msg, dbus_error_not_found(msg));
		return true;
	}

	if (network_psk && network_open) {
		dbus_pending_reply(&msg, dbus_error_service_set_overlap(msg));
		return true;
	}

	error = network_connect_new_hidden_network(network_psk ?: network_open,
							msg);

	if (error)
		dbus_pending_reply(&msg, error);
	else
		l_dbus_message_unref(msg);

	return true;
}

static void station_hidden_network_scan_destroy(void *userdata)
{
	struct station *station = userdata;

	station->hidden_network_scan_id = 0;
}

static struct l_dbus_message *station_dbus_connect_hidden_network(
						struct l_dbus *dbus,
						struct l_dbus_message *message,
						void *user_data)
{
	struct station *station = user_data;
	uint64_t id = netdev_get_wdev_id(station->netdev);
	struct scan_parameters params = {
		.flush = true,
		.randomize_mac_addr_hint = false,
	};
	const char *ssid;
	struct network *network;

	l_debug("");

	if (station->hidden_pending)
		return dbus_error_busy(message);

	if (!l_dbus_message_get_arguments(message, "s", &ssid))
		return dbus_error_invalid_args(message);

	if (strlen(ssid) > 32)
		return dbus_error_invalid_args(message);

	if (known_networks_find(ssid, SECURITY_PSK) ||
			known_networks_find(ssid, SECURITY_NONE))
		return dbus_error_already_provisioned(message);

	network = station_network_find(station, ssid, SECURITY_PSK);
	if (!network)
		network = station_network_find(station, ssid, SECURITY_NONE);

	/*
	 * This checks for a corner case where the hidden network was already
	 * found and is in our scan results, but the initial connection failed.
	 * For example, the password was given incorrectly.  In this case the
	 * entry will also be found on the hidden bss list.
	 */
	if (network) {
		const struct l_queue_entry *entry =
			l_queue_get_entries(station->hidden_bss_list_sorted);
		struct scan_bss *target = network_bss_select(network, true);

		for (; entry; entry = entry->next) {
			struct scan_bss *bss = entry->data;

			if (!scan_bss_addr_eq(target, bss))
				continue;

			/* We can skip the scan and try to connect right away */
			return network_connect_new_hidden_network(network,
								message);
		}

		return dbus_error_not_hidden(message);
	}

	params.ssid = ssid;

	/* HW cannot randomize our MAC if connected */
	if (!station->connected_bss)
		params.randomize_mac_addr_hint = true;

	station->hidden_network_scan_id = scan_active_full(id, &params,
				station_hidden_network_scan_triggered,
				station_hidden_network_scan_results,
				station, station_hidden_network_scan_destroy);
	if (!station->hidden_network_scan_id)
		return dbus_error_failed(message);

	station->hidden_pending = l_dbus_message_ref(message);

	return NULL;
}

static void station_disconnect_reconnect_cb(struct netdev *netdev, bool success,
					void *user_data)
{
	struct station *station = user_data;

	if (__station_connect_network(station, station->connected_network,
					station->connected_bss) < 0)
		station_disassociated(station);
}

static void station_reconnect(struct station *station)
{
	/*
	 * Rather than doing 4 or so state changes, lets just go into
	 * roaming for the duration of this reconnect.
	 */
	station_enter_state(station, STATION_STATE_ROAMING);

	netdev_disconnect(station->netdev, station_disconnect_reconnect_cb,
				station);
}

static void station_disconnect_cb(struct netdev *netdev, bool success,
					void *user_data)
{
	struct station *station = user_data;

	l_debug("%u, success: %d",
			netdev_get_ifindex(station->netdev), success);

#ifdef HAVE_DBUS
	if (station->disconnect_pending) {
		struct l_dbus_message *reply;

		if (success) {
			reply = l_dbus_message_new_method_return(
						station->disconnect_pending);
			l_dbus_message_set_arguments(reply, "");
		} else
			reply = dbus_error_failed(station->disconnect_pending);

		dbus_pending_reply(&station->disconnect_pending, reply);
	}
#endif

	station_enter_state(station, STATION_STATE_DISCONNECTED);

	if (station->autoconnect)
		station_enter_state(station, STATION_STATE_AUTOCONNECT_QUICK);
}

int station_disconnect(struct station *station)
{
	if (station->state == STATION_STATE_DISCONNECTING)
		return -EBUSY;

	if (!station->connected_bss)
		return -ENOTCONN;

	if (station->netconfig)
		netconfig_reset(station->netconfig);

	/*
	 * If the disconnect somehow fails we won't know if we're still
	 * connected so we may as well indicate now that we're no longer
	 * connected.
	 */
	station_reset_connection_state(station);

	station_enter_state(station, STATION_STATE_DISCONNECTING);

	if (netdev_disconnect(station->netdev,
					station_disconnect_cb, station) < 0)
		return -EIO;

	return 0;
}

static struct l_dbus_message *station_dbus_disconnect(struct l_dbus *dbus,
						struct l_dbus_message *message,
						void *user_data)
{
	struct station *station = user_data;
	int result;

	l_debug("");

	/*
	 * Disconnect was triggered by the user, don't autoconnect. Wait for
	 * the user's explicit instructions to scan and connect to the network
	 */
	station_set_autoconnect(station, false);

	if (station->hidden_network_scan_id) {
		scan_cancel(netdev_get_wdev_id(station->netdev),
				station->hidden_network_scan_id);
		dbus_pending_reply(&station->hidden_pending,
				dbus_error_aborted(station->hidden_pending));

		return l_dbus_message_new_method_return(message);
	}

	if (!station_is_busy(station))
		return l_dbus_message_new_method_return(message);

	result = station_disconnect(station);
	if (result < 0)
		return dbus_error_from_errno(result, message);

	station->disconnect_pending = l_dbus_message_ref(message);

	return NULL;
}

static struct l_dbus_message *station_dbus_get_networks(struct l_dbus *dbus,
						struct l_dbus_message *message,
						void *user_data)
{
	struct station *station = user_data;
	struct l_dbus_message *reply =
				l_dbus_message_new_method_return(message);
	struct l_dbus_message_builder *builder =
				l_dbus_message_builder_new(reply);
	struct l_queue *sorted = station->networks_sorted;
	const struct l_queue_entry *entry;

	l_dbus_message_builder_enter_array(builder, "(on)");

	for (entry = l_queue_get_entries(sorted); entry; entry = entry->next) {
		const struct network *network = entry->data;
		int16_t signal_strength = network_get_signal_strength(network);

		l_dbus_message_builder_enter_struct(builder, "on");
		l_dbus_message_builder_append_basic(builder, 'o',
						network_get_path(network));
		l_dbus_message_builder_append_basic(builder, 'n',
							&signal_strength);
		l_dbus_message_builder_leave_struct(builder);
	}

	l_dbus_message_builder_leave_array(builder);

	l_dbus_message_builder_finalize(builder);
	l_dbus_message_builder_destroy(builder);

	return reply;
}

static struct l_dbus_message *station_dbus_get_hidden_access_points(
						struct l_dbus *dbus,
						struct l_dbus_message *message,
						void *user_data)
{
	struct station *station = user_data;
	struct l_dbus_message *reply =
				l_dbus_message_new_method_return(message);
	struct l_dbus_message_builder *builder =
				l_dbus_message_builder_new(reply);
	const struct l_queue_entry *entry;

	l_dbus_message_builder_enter_array(builder, "(sns)");

	for (entry = l_queue_get_entries(station->hidden_bss_list_sorted);
						entry; entry = entry->next) {
		struct scan_bss *bss = entry->data;
		int16_t signal_strength = bss->signal_strength;
		struct ie_rsn_info info;
		enum security security;
		int r;

		memset(&info, 0, sizeof(info));
		r = scan_bss_get_rsn_info(bss, &info);
		if (r < 0) {
			if (r != -ENOENT)
				continue;

			security = security_determine(bss->capability, NULL);
		} else {
			security = security_determine(bss->capability, &info);
		}

		l_dbus_message_builder_enter_struct(builder, "sns");
		l_dbus_message_builder_append_basic(builder, 's',
					util_address_to_string(bss->addr));
		l_dbus_message_builder_append_basic(builder, 'n',
							&signal_strength);
		l_dbus_message_builder_append_basic(builder, 's',
						security_to_str(security));
		l_dbus_message_builder_leave_struct(builder);
	}

	l_dbus_message_builder_leave_array(builder);

	l_dbus_message_builder_finalize(builder);
	l_dbus_message_builder_destroy(builder);

	return reply;
}

static void station_dbus_scan_done(struct station *station)
{
	station->dbus_scan_id = 0;
	station_property_set_scanning(station, false);
}

static void station_dbus_scan_triggered(int err, void *user_data)
{
	struct station *station = user_data;
	struct l_dbus_message *reply;

	l_debug("station_scan_triggered: %i", err);

	if (err < 0) {
		if (station->scan_pending) {
			reply = dbus_error_from_errno(err,
							station->scan_pending);
			dbus_pending_reply(&station->scan_pending, reply);
		}

		station_dbus_scan_done(station);
		return;
	}

	l_debug("Scan triggered for %s subset %i",
		netdev_get_name(station->netdev),
		station->dbus_scan_subset_idx);

	if (station->scan_pending) {
		reply = l_dbus_message_new_method_return(station->scan_pending);
		l_dbus_message_set_arguments(reply, "");
		dbus_pending_reply(&station->scan_pending, reply);
	}

	station_property_set_scanning(station, true);
}

static bool station_dbus_scan_subset(struct station *station);

static bool station_dbus_scan_results(int err, struct l_queue *bss_list,
					const struct scan_freq_set *freqs,
					void *userdata)
{
	struct station *station = userdata;
	unsigned int next_idx = station->dbus_scan_subset_idx + 1;
	bool autoconnect;
	bool last_subset;

	if (err) {
		station_dbus_scan_done(station);
		return false;
	}

	autoconnect = station_is_autoconnecting(station);
	station_set_scan_results(station, bss_list, freqs, autoconnect);

	last_subset = next_idx >= L_ARRAY_SIZE(station->scan_freqs_order) ||
		station->scan_freqs_order[next_idx] == NULL;
	station->dbus_scan_subset_idx = next_idx;

	if (last_subset || !station_dbus_scan_subset(station))
		station_dbus_scan_done(station);

	return true;
}

static bool station_dbus_scan_subset(struct station *station)
{
	unsigned int idx = station->dbus_scan_subset_idx;

	station->dbus_scan_id = station_scan_trigger(station,
						station->scan_freqs_order[idx],
						station_dbus_scan_triggered,
						station_dbus_scan_results,
						NULL);

	return station->dbus_scan_id != 0;
}

static struct l_dbus_message *station_dbus_scan(struct l_dbus *dbus,
						struct l_dbus_message *message,
						void *user_data)
{
	struct station *station = user_data;

	l_debug("Scan called from DBus");

	if (station->dbus_scan_id)
		return dbus_error_busy(message);

	if (station->state == STATION_STATE_CONNECTING)
		return dbus_error_busy(message);

	station->dbus_scan_subset_idx = 0;

	if (!station_dbus_scan_subset(station))
		return dbus_error_failed(message);

	station->scan_pending = l_dbus_message_ref(message);

	return NULL;
}

struct signal_agent {
	char *owner;
	char *path;
	unsigned int disconnect_watch;
};

static void station_signal_agent_notify(struct signal_agent *agent,
					const char *device_path, uint8_t level)
{
	struct l_dbus_message *msg;

	msg = l_dbus_message_new_method_call(dbus_get_bus(),
						agent->owner, agent->path,
						IWD_SIGNAL_AGENT_INTERFACE,
						"Changed");
	l_dbus_message_set_arguments(msg, "oy", device_path, level);
	l_dbus_message_set_no_reply(msg, true);

	l_dbus_send(dbus_get_bus(), msg);
}

static void station_rssi_level_changed(struct station *station,
					uint8_t level_idx)
{
	struct netdev *netdev = station->netdev;

	if (!station->signal_agent)
		return;

	station_signal_agent_notify(station->signal_agent,
					netdev_get_path(netdev), level_idx);
}

static void station_signal_agent_release(struct signal_agent *agent,
						const char *device_path)
{
	struct l_dbus_message *msg;

	msg = l_dbus_message_new_method_call(dbus_get_bus(),
						agent->owner, agent->path,
						IWD_SIGNAL_AGENT_INTERFACE,
						"Release");
	l_dbus_message_set_arguments(msg, "o", device_path);
	l_dbus_message_set_no_reply(msg, true);

	l_dbus_send(dbus_get_bus(), msg);
}

static void signal_agent_free(void *data)
{
	struct signal_agent *agent = data;

	l_free(agent->owner);
	l_free(agent->path);
	l_dbus_remove_watch(dbus_get_bus(), agent->disconnect_watch);
	l_free(agent);
}

static void signal_agent_disconnect(struct l_dbus *dbus, void *user_data)
{
	struct station *station = user_data;

	l_debug("signal_agent %s disconnected", station->signal_agent->owner);

	l_idle_oneshot(signal_agent_free, station->signal_agent, NULL);
	station->signal_agent = NULL;

	netdev_set_rssi_report_levels(station->netdev, NULL, 0);
}

static struct l_dbus_message *station_dbus_signal_agent_register(
						struct l_dbus *dbus,
						struct l_dbus_message *message,
						void *user_data)
{
	struct station *station = user_data;
	const char *path, *sender;
	struct l_dbus_message_iter level_iter;
	int8_t levels[16];
	int err;
	int16_t val;
	size_t count = 0;

	if (station->signal_agent)
		return dbus_error_already_exists(message);

	l_debug("signal agent register called");

	if (!l_dbus_message_get_arguments(message, "oan", &path, &level_iter))
		return dbus_error_invalid_args(message);

	while (l_dbus_message_iter_next_entry(&level_iter, &val)) {
		if (count >= L_ARRAY_SIZE(levels) || val > 127 || val < -127)
			return dbus_error_invalid_args(message);

		levels[count++] = val;
	}

	if (count < 1)
		return dbus_error_invalid_args(message);

	err = netdev_set_rssi_report_levels(station->netdev, levels, count);
	if (err == -ENOTSUP)
		return dbus_error_not_supported(message);
	else if (err < 0)
		return dbus_error_failed(message);

	sender = l_dbus_message_get_sender(message);

	station->signal_agent = l_new(struct signal_agent, 1);
	station->signal_agent->owner = l_strdup(sender);
	station->signal_agent->path = l_strdup(path);
	station->signal_agent->disconnect_watch =
		l_dbus_add_disconnect_watch(dbus, sender,
						signal_agent_disconnect,
						station, NULL);

	l_debug("agent %s path %s", sender, path);

	/*
	 * TODO: send an initial notification in a oneshot idle callback,
	 * if state is connected.
	 */

	return l_dbus_message_new_method_return(message);
}

static struct l_dbus_message *station_dbus_signal_agent_unregister(
						struct l_dbus *dbus,
						struct l_dbus_message *message,
						void *user_data)
{
	struct station *station = user_data;
	const char *path, *sender;

	if (!station->signal_agent)
		return dbus_error_failed(message);

	l_debug("signal agent unregister");

	if (!l_dbus_message_get_arguments(message, "o", &path))
		return dbus_error_invalid_args(message);

	if (strcmp(station->signal_agent->path, path))
		return dbus_error_not_found(message);

	sender = l_dbus_message_get_sender(message);

	if (strcmp(station->signal_agent->owner, sender))
		return dbus_error_not_found(message);

	signal_agent_free(station->signal_agent);
	station->signal_agent = NULL;

	netdev_set_rssi_report_levels(station->netdev, NULL, 0);

	return l_dbus_message_new_method_return(message);
}

static bool station_property_get_connected_network(struct l_dbus *dbus,
					struct l_dbus_message *message,
					struct l_dbus_message_builder *builder,
					void *user_data)
{
	struct station *station = user_data;

	if (!station->connected_network)
		return false;

	l_dbus_message_builder_append_basic(builder, 'o',
				network_get_path(station->connected_network));

	return true;
}

static bool station_property_get_scanning(struct l_dbus *dbus,
					struct l_dbus_message *message,
					struct l_dbus_message_builder *builder,
					void *user_data)
{
	struct station *station = user_data;
	bool scanning = station->scanning;

	l_dbus_message_builder_append_basic(builder, 'b', &scanning);

	return true;
}

static bool station_property_get_state(struct l_dbus *dbus,
					struct l_dbus_message *message,
					struct l_dbus_message_builder *builder,
					void *user_data)
{
	struct station *station = user_data;
	const char *statestr;

	if (!station_is_busy(station))
		/* Special case. For now we treat AUTOCONNECT as disconnected */
		statestr = "disconnected";
	else
		statestr = station_state_to_string(station->state);

	l_dbus_message_builder_append_basic(builder, 's', statestr);
	return true;
}

void station_foreach(station_foreach_func_t func, void *user_data)
{
	const struct l_queue_entry *entry;

	for (entry = l_queue_get_entries(station_list); entry;
					entry = entry->next) {
		struct station *station = entry->data;

		func(station, user_data);
	}
}

struct station *station_find(uint32_t ifindex)
{
	const struct l_queue_entry *entry;

	for (entry = l_queue_get_entries(station_list); entry;
				entry = entry->next) {
		struct station *station = entry->data;

		if (netdev_get_ifindex(station->netdev) == ifindex)
			return station;
	}

	return NULL;
}

struct network_foreach_data {
	station_network_foreach_func_t func;
	void *user_data;
};

static void network_foreach(const void *key, void *value, void *user_data)
{
	struct network_foreach_data *data = user_data;
	struct network *network = value;

	data->func(network, data->user_data);
}

void station_network_foreach(struct station *station,
				station_network_foreach_func_t func,
				void *user_data)
{
	struct network_foreach_data data = {
		.func = func,
		.user_data = user_data,
	};

	l_hashmap_foreach(station->networks, network_foreach, &data);
}

struct l_queue *station_get_bss_list(struct station *station)
{
	return station->bss_list;
}

struct scan_bss *station_get_connected_bss(struct station *station)
{
	return station->connected_bss;
}

int station_hide_network(struct station *station, struct network *network)
{
	const char *path = network_get_path(network);
	struct scan_bss *bss;

	l_debug("%s", path);

	if (station->connected_network == network)
		return -EBUSY;

	if (!l_hashmap_lookup(station->networks, path))
		return -ENOENT;

	l_queue_remove(station->networks_sorted, network);
	l_hashmap_remove(station->networks, path);

	while ((bss = network_bss_list_pop(network))) {
		memset(bss->ssid, 0, bss->ssid_len);
		l_queue_remove_if(station->hidden_bss_list_sorted,
					bss_match_bssid, bss->addr);
		l_queue_insert(station->hidden_bss_list_sorted, bss,
					bss_signal_strength_compare, NULL);
	}

	network_remove(network, -ESRCH);

	return 0;
}

static void station_add_one_freq(uint32_t freq, void *user_data)
{
	struct station *station = user_data;

	if (freq > 3000)
		scan_freq_set_add(station->scan_freqs_order[1], freq);
	else if (!scan_freq_set_contains(station->scan_freqs_order[0], freq))
		scan_freq_set_add(station->scan_freqs_order[2], freq);
}

static void station_fill_scan_freq_subsets(struct station *station)
{
	const struct scan_freq_set *supported =
		wiphy_get_supported_freqs(station->wiphy);

	/*
	 * Scan the 2.4GHz "social channels" first, 5GHz second, if supported,
	 * all other 2.4GHz channels last.  To be refined as needed.
	 */
	station->scan_freqs_order[0] = scan_freq_set_new();
	scan_freq_set_add(station->scan_freqs_order[0], 2412);
	scan_freq_set_add(station->scan_freqs_order[0], 2437);
	scan_freq_set_add(station->scan_freqs_order[0], 2462);

	station->scan_freqs_order[1] = scan_freq_set_new();
	station->scan_freqs_order[2] = scan_freq_set_new();
	scan_freq_set_foreach(supported, station_add_one_freq, station);

	if (scan_freq_set_isempty(station->scan_freqs_order[1])) {
		scan_freq_set_free(station->scan_freqs_order[1]);
		station->scan_freqs_order[1] = station->scan_freqs_order[2];
		station->scan_freqs_order[2] = NULL;
	}
}

static struct station *station_create(struct netdev *netdev)
{
	struct station *station;
#ifdef HAVE_DBUS
	struct l_dbus *dbus = dbus_get_bus();
#endif

	station = l_new(struct station, 1);
	watchlist_init(&station->state_watches, NULL);

	station->bss_list = l_queue_new();
	station->hidden_bss_list_sorted = l_queue_new();
	station->networks = l_hashmap_new();
	l_hashmap_set_hash_function(station->networks, l_str_hash);
	l_hashmap_set_compare_function(station->networks,
				(l_hashmap_compare_func_t) strcmp);
	station->networks_sorted = l_queue_new();

	station->wiphy = netdev_get_wiphy(netdev);
	station->netdev = netdev;

	l_queue_push_head(station_list, station);

	station_set_autoconnect(station, true);

#ifdef HAVE_DBUS
	l_dbus_object_add_interface(dbus, netdev_get_path(netdev),
					IWD_STATION_INTERFACE, station);
#endif

	if (netconfig_enabled)
		station->netconfig = netconfig_new(netdev_get_ifindex(netdev));

	station->anqp_pending = l_queue_new();

	station_fill_scan_freq_subsets(station);

	return station;
}

static void station_free(struct station *station)
{
	l_debug("");

	if (!l_queue_remove(station_list, station))
		return;

	if (station->connected_bss)
		netdev_disconnect(station->netdev, NULL, NULL);

	l_dbus_object_remove_interface(dbus_get_bus(),
					netdev_get_path(station->netdev),
					IWD_STATION_DIAGNOSTIC_INTERFACE);

	if (station->netconfig) {
		netconfig_destroy(station->netconfig);
		station->netconfig = NULL;
	}

	periodic_scan_stop(station);

	if (station->signal_agent) {
		station_signal_agent_release(station->signal_agent,
					netdev_get_path(station->netdev));
		signal_agent_free(station->signal_agent);
	}

	if (station->connect_pending)
		dbus_pending_reply(&station->connect_pending,
				dbus_error_aborted(station->connect_pending));

	if (station->hidden_pending)
		dbus_pending_reply(&station->hidden_pending,
				dbus_error_aborted(station->hidden_pending));

	if (station->disconnect_pending)
		dbus_pending_reply(&station->disconnect_pending,
			dbus_error_aborted(station->disconnect_pending));

	if (station->scan_pending)
		dbus_pending_reply(&station->scan_pending,
			dbus_error_aborted(station->scan_pending));

	if (station->dbus_scan_id)
		scan_cancel(netdev_get_wdev_id(station->netdev),
				station->dbus_scan_id);

	if (station->quick_scan_id)
		scan_cancel(netdev_get_wdev_id(station->netdev),
				station->quick_scan_id);

	if (station->hidden_network_scan_id)
		scan_cancel(netdev_get_wdev_id(station->netdev),
				station->hidden_network_scan_id);

	station_roam_state_clear(station);

	l_queue_destroy(station->networks_sorted, NULL);
	l_hashmap_destroy(station->networks, network_free);
	l_queue_destroy(station->bss_list, bss_free);
	l_queue_destroy(station->hidden_bss_list_sorted, NULL);
	l_queue_destroy(station->autoconnect_list, l_free);

	watchlist_destroy(&station->state_watches);

	l_queue_destroy(station->anqp_pending, remove_anqp);

	scan_freq_set_free(station->scan_freqs_order[0]);
	scan_freq_set_free(station->scan_freqs_order[1]);

	if (station->scan_freqs_order[2])
		scan_freq_set_free(station->scan_freqs_order[2]);

	l_free(station);
}

static void station_setup_interface(struct l_dbus_interface *interface)
{
	l_dbus_interface_method(interface, "ConnectHiddenNetwork", 0,
				station_dbus_connect_hidden_network,
				"", "s", "name");
	l_dbus_interface_method(interface, "Disconnect", 0,
				station_dbus_disconnect, "", "");
	l_dbus_interface_method(interface, "GetOrderedNetworks", 0,
				station_dbus_get_networks, "a(on)", "",
				"networks");
	l_dbus_interface_method(interface, "GetHiddenAccessPoints", 0,
				station_dbus_get_hidden_access_points,
				"a(sns)", "",
				"accesspoints");
	l_dbus_interface_method(interface, "Scan", 0,
				station_dbus_scan, "", "");
	l_dbus_interface_method(interface, "RegisterSignalLevelAgent", 0,
				station_dbus_signal_agent_register,
				"", "oan", "path", "levels");
	l_dbus_interface_method(interface, "UnregisterSignalLevelAgent", 0,
				station_dbus_signal_agent_unregister,
				"", "o", "path");

	l_dbus_interface_property(interface, "ConnectedNetwork", 0, "o",
					station_property_get_connected_network,
					NULL);
	l_dbus_interface_property(interface, "Scanning", 0, "b",
					station_property_get_scanning, NULL);
	l_dbus_interface_property(interface, "State", 0, "s",
					station_property_get_state, NULL);
}

static void station_destroy_interface(void *user_data)
{
	struct station *station = user_data;

	station_free(station);
}

static void station_get_diagnostic_cb(
				const struct diagnostic_station_info *info,
				void *user_data)
{
	struct station *station = user_data;
	struct l_dbus_message *reply;
	struct l_dbus_message_builder *builder;
	struct handshake_state *hs = netdev_get_handshake(station->netdev);

	if (!info) {
		reply = dbus_error_aborted(station->get_station_pending);
		goto done;
	}

	reply = l_dbus_message_new_method_return(station->get_station_pending);

	builder = l_dbus_message_builder_new(reply);

	l_dbus_message_builder_enter_array(builder, "{sv}");

	dbus_append_dict_basic(builder, "ConnectedBss", 's',
					util_address_to_string(info->addr));
	dbus_append_dict_basic(builder, "Frequency", 'u',
				&station->connected_bss->frequency);
	dbus_append_dict_basic(builder, "Security", 's',
				diagnostic_akm_suite_to_security(hs->akm_suite,
								hs->wpa_ie));

	diagnostic_info_to_dict(info, builder);

	l_dbus_message_builder_leave_array(builder);
	l_dbus_message_builder_finalize(builder);
	l_dbus_message_builder_destroy(builder);

done:
	dbus_pending_reply(&station->get_station_pending, reply);
}

static void station_get_diagnostic_destroy(void *user_data)
{
	struct station *station = user_data;
	struct l_dbus_message *reply;

	if (station->get_station_pending) {
		reply = dbus_error_aborted(station->get_station_pending);
		dbus_pending_reply(&station->get_station_pending, reply);
	}
}

static struct l_dbus_message *station_get_diagnostics(struct l_dbus *dbus,
						struct l_dbus_message *message,
						void *user_data)
{
	struct station *station = user_data;
	int ret;

	ret = netdev_get_current_station(station->netdev,
				station_get_diagnostic_cb, station,
				station_get_diagnostic_destroy);
	if (ret < 0)
		return dbus_error_from_errno(ret, message);

	station->get_station_pending = l_dbus_message_ref(message);

	return NULL;
}

static void station_setup_diagnostic_interface(
					struct l_dbus_interface *interface)
{
	l_dbus_interface_method(interface, "GetDiagnostics", 0,
				station_get_diagnostics, "a{sv}", "",
				"diagnostics");
}

static void station_destroy_diagnostic_interface(void *user_data)
{
}

static void ap_roam_frame_event(const struct mmpdu_header *hdr,
					const void *body, size_t body_len,
					int rssi, void *user_data)
{
	uint32_t ifindex = L_PTR_TO_UINT(user_data);
	struct station *station = station_find(ifindex);

	if (!station)
		return;

	station_ap_directed_roam(station, hdr, body, body_len);
}

static void add_frame_watches(struct netdev *netdev)
{
	static const uint8_t action_ap_roam_prefix[2] = { 0x0a, 0x07 };

	/*
	 * register for AP roam transition watch
	 */
	frame_watch_add(netdev_get_wdev_id(netdev), 0, 0x00d0,
			action_ap_roam_prefix, sizeof(action_ap_roam_prefix),
			ap_roam_frame_event,
			L_UINT_TO_PTR(netdev_get_ifindex(netdev)), NULL);
}

static void station_netdev_watch(struct netdev *netdev,
				enum netdev_watch_event event, void *userdata)
{
	switch (event) {
	case NETDEV_WATCH_EVENT_NEW:
		if (netdev_get_iftype(netdev) == NETDEV_IFTYPE_STATION) {
			add_frame_watches(netdev);

			if (netdev_get_is_up(netdev))
				station_create(netdev);
		}
		break;
	case NETDEV_WATCH_EVENT_UP:
		if (netdev_get_iftype(netdev) == NETDEV_IFTYPE_STATION)
			station_create(netdev);

		break;
#ifdef HAVE_DBUS
	case NETDEV_WATCH_EVENT_DOWN:
	case NETDEV_WATCH_EVENT_DEL:
		l_dbus_object_remove_interface(dbus_get_bus(),
						netdev_get_path(netdev),
						IWD_STATION_INTERFACE);
		break;
<<<<<<< HEAD
#endif
=======
	case NETDEV_WATCH_EVENT_IFTYPE_CHANGE:
		if (netdev_get_iftype(netdev) == NETDEV_IFTYPE_STATION)
			add_frame_watches(netdev);

		break;
>>>>>>> c365cc1b
	default:
		break;
	}
}

static int station_init(void)
{
	station_list = l_queue_new();
	netdev_watch = netdev_watch_add(station_netdev_watch, NULL, NULL);
#ifdef HAVE_DBUS
	l_dbus_register_interface(dbus_get_bus(), IWD_STATION_INTERFACE,
					station_setup_interface,
					station_destroy_interface, false);
	l_dbus_register_interface(dbus_get_bus(),
					IWD_STATION_DIAGNOSTIC_INTERFACE,
					station_setup_diagnostic_interface,
					station_destroy_diagnostic_interface,
					false);
#endif

	if (!l_settings_get_uint(iwd_get_config(), "General",
					"ManagementFrameProtection",
					&mfp_setting))
		mfp_setting = 1;

	if (mfp_setting > 2) {
		l_error("Invalid [General].ManagementFrameProtection value: %d,"
				" using default of 1", mfp_setting);
		mfp_setting = 1;
	}

	if (!l_settings_get_uint(iwd_get_config(), "General",
				"RoamRetryInterval",
				&roam_retry_interval))
		roam_retry_interval = 60;

	if (roam_retry_interval > INT_MAX)
		roam_retry_interval = INT_MAX;

	if (!l_settings_get_bool(iwd_get_config(), "General", "DisableANQP",
				&anqp_disabled))
		anqp_disabled = true;

	if (!l_settings_get_bool(iwd_get_config(), "General",
					"EnableNetworkConfiguration",
					&netconfig_enabled)) {
		if (l_settings_get_bool(iwd_get_config(), "General",
					"enable_network_config",
					&netconfig_enabled))
			l_warn("[General].enable_network_config is deprecated,"
				" use [General].EnableNetworkConfiguration");
		else
			netconfig_enabled = false;
	}

	if (!netconfig_enabled)
		l_info("station: Network configuration is disabled.");

	watchlist_init(&anqp_watches, NULL);

	return 0;
}

static void station_exit(void)
{
#ifdef HAVE_DBUS
	l_dbus_unregister_interface(dbus_get_bus(),
					IWD_STATION_DIAGNOSTIC_INTERFACE);
	l_dbus_unregister_interface(dbus_get_bus(), IWD_STATION_INTERFACE);
#endif
	netdev_watch_remove(netdev_watch);
	l_queue_destroy(station_list, NULL);
	station_list = NULL;
	watchlist_destroy(&anqp_watches);
}

IWD_MODULE(station, station_init, station_exit)
IWD_MODULE_DEPENDS(station, netdev);
IWD_MODULE_DEPENDS(station, netconfig)<|MERGE_RESOLUTION|>--- conflicted
+++ resolved
@@ -1237,14 +1237,6 @@
 		periodic_scan_stop(station);
 		break;
 	case STATION_STATE_DISCONNECTED:
-<<<<<<< HEAD
-#ifdef HAVE_DBUS
-		l_dbus_object_remove_interface(dbus_get_bus(),
-					netdev_get_path(station->netdev),
-					IWD_STATION_DIAGNOSTIC_INTERFACE);
-#endif
-=======
->>>>>>> c365cc1b
 		periodic_scan_stop(station);
 		break;
 	case STATION_STATE_CONNECTED:
@@ -3821,15 +3813,12 @@
 						netdev_get_path(netdev),
 						IWD_STATION_INTERFACE);
 		break;
-<<<<<<< HEAD
 #endif
-=======
 	case NETDEV_WATCH_EVENT_IFTYPE_CHANGE:
 		if (netdev_get_iftype(netdev) == NETDEV_IFTYPE_STATION)
 			add_frame_watches(netdev);
 
 		break;
->>>>>>> c365cc1b
 	default:
 		break;
 	}
