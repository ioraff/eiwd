/*
 *
 *  Wireless daemon for Linux
 *
 *  Copyright (C) 2013-2019  Intel Corporation. All rights reserved.
 *
 *  This library is free software; you can redistribute it and/or
 *  modify it under the terms of the GNU Lesser General Public
 *  License as published by the Free Software Foundation; either
 *  version 2.1 of the License, or (at your option) any later version.
 *
 *  This library is distributed in the hope that it will be useful,
 *  but WITHOUT ANY WARRANTY; without even the implied warranty of
 *  MERCHANTABILITY or FITNESS FOR A PARTICULAR PURPOSE.  See the GNU
 *  Lesser General Public License for more details.
 *
 *  You should have received a copy of the GNU Lesser General Public
 *  License along with this library; if not, write to the Free Software
 *  Foundation, Inc., 51 Franklin St, Fifth Floor, Boston, MA  02110-1301  USA
 *
 */

#ifdef HAVE_CONFIG_H
#include <config.h>
#endif

#include <stdio.h>
#include <stdlib.h>
#include <errno.h>
#include <getopt.h>
#include <signal.h>
#include <fcntl.h>
#include <unistd.h>
#include <sys/stat.h>
#include <sys/mman.h>
#include <ell/ell.h>

#include <ell/useful.h>

#include "linux/nl80211.h"

#include "src/iwd.h"
#include "src/module.h"
#include "src/wiphy.h"
#include "src/dbus.h"
#include "src/eap.h"
#include "src/eapol.h"
#include "src/rfkill.h"
#include "src/storage.h"
#include "src/anqp.h"
#include "src/netconfig.h"
#include "src/crypto.h"

#include "src/backtrace.h"

static struct l_genl *genl;
static struct l_netlink *rtnl;
static struct l_settings *iwd_config;
static struct l_timeout *timeout;
static const char *interfaces;
static const char *nointerfaces;
static const char *phys;
static const char *nophys;
static const char *debugopt;
static bool developeropt;
static bool terminating;
static bool nl80211_complete;

static void main_loop_quit(struct l_timeout *timeout, void *user_data)
{
	l_main_quit();
}

static void iwd_shutdown(void)
{
	if (terminating)
		return;

	terminating = true;

	if (!nl80211_complete) {
		l_main_quit();
		return;
	}

#ifdef HAVE_DBUS
	dbus_shutdown();
#endif
	netdev_shutdown();

	timeout = l_timeout_create(1, main_loop_quit, NULL, NULL);
}

static void signal_handler(uint32_t signo, void *user_data)
{
	switch (signo) {
	case SIGINT:
	case SIGTERM:
		l_info("Terminate");
		iwd_shutdown();
		break;
	}
}

const struct l_settings *iwd_get_config(void)
{
	return iwd_config;
}

struct l_genl *iwd_get_genl(void)
{
	return genl;
}

struct l_netlink *iwd_get_rtnl(void)
{
	return rtnl;
}

const char *iwd_get_iface_whitelist(void)
{
	return interfaces;
}

const char *iwd_get_iface_blacklist(void)
{
	return nointerfaces;
}

const char *iwd_get_phy_whitelist(void)
{
	return phys;
}

const char *iwd_get_phy_blacklist(void)
{
	return nophys;
}

bool iwd_is_developer_mode(void)
{
	return developeropt;
}

static void usage(void)
{
	printf("iwd - Wireless daemon\n"
		"Usage:\n");
	printf("\tiwd [options]\n");
	printf("Options:\n"
		"\t-E, --developer        Enable developer mode\n"
		"\t-i, --interfaces       Interfaces to manage\n"
		"\t-I, --nointerfaces     Interfaces to ignore\n"
		"\t-p, --phys             Phys to manage\n"
		"\t-P, --nophys           Phys to ignore\n"
		"\t-d, --debug            Enable debug output\n"
		"\t-v, --version          Show version\n"
		"\t-h, --help             Show help options\n");
}

static const struct option main_options[] = {
	{ "developer",    no_argument,       NULL, 'E' },
	{ "version",      no_argument,       NULL, 'v' },
	{ "interfaces",   required_argument, NULL, 'i' },
	{ "nointerfaces", required_argument, NULL, 'I' },
	{ "phys",         required_argument, NULL, 'p' },
	{ "nophys",       required_argument, NULL, 'P' },
	{ "debug",        optional_argument, NULL, 'd' },
	{ "help",         no_argument,       NULL, 'h' },
	{ }
};

static void do_debug(const char *str, void *user_data)
{
	const char *prefix = user_data;

	l_info("%s%s", prefix, str);
}

static void nl80211_appeared(const struct l_genl_family_info *info,
							void *user_data)
{
	l_debug("Found nl80211 interface");

	nl80211_complete = true;

	if (iwd_modules_init() < 0) {
		l_main_quit();
		return;
	}
}

#ifdef HAVE_DBUS
static void request_name_callback(struct l_dbus *dbus, bool success,
					bool queued, void *user_data)
{
	if (!success) {
		l_error("Name request failed");
		goto fail_exit;
	}

	if (!l_dbus_object_manager_enable(dbus, "/"))
		l_warn("Unable to register the ObjectManager");

	if (!l_dbus_object_add_interface(dbus, IWD_BASE_PATH,
						IWD_DAEMON_INTERFACE,
						NULL) ||
			!l_dbus_object_add_interface(dbus, IWD_BASE_PATH,
						L_DBUS_INTERFACE_PROPERTIES,
						NULL))
		l_info("Unable to add %s and/or %s at %s",
			IWD_DAEMON_INTERFACE, L_DBUS_INTERFACE_PROPERTIES,
			IWD_BASE_PATH);

	/* TODO: Always request nl80211 for now, ignoring auto-loading */
	l_genl_request_family(genl, NL80211_GENL_NAME, nl80211_appeared,
				NULL, NULL);
	return;

fail_exit:
	l_main_quit();
}

static struct l_dbus_message *iwd_dbus_get_info(struct l_dbus *dbus,
						struct l_dbus_message *message,
						void *user_data)
{
	struct l_dbus_message *reply =
				l_dbus_message_new_method_return(message);
	_auto_(l_free) char *storage_dir = storage_get_path(NULL);

	l_dbus_message_set_arguments(reply, "a{sv}", 3,
					"NetworkConfigurationEnabled",
					"b", netconfig_enabled(),
					"StateDirectory", "s", storage_dir,
					"Version", "s", VERSION);

	return reply;
}

static void iwd_setup_deamon_interface(struct l_dbus_interface *interface)
{
	l_dbus_interface_method(interface, "GetInfo", 0, iwd_dbus_get_info,
				"a{sv}", "", "info");
}

static void dbus_ready(void *user_data)
{
	struct l_dbus *dbus = user_data;

	l_dbus_name_acquire(dbus, "net.connman.iwd", false, false, false,
				request_name_callback, NULL);

	l_dbus_register_interface(dbus, IWD_DAEMON_INTERFACE,
					iwd_setup_deamon_interface,
					NULL, false);
}

static void dbus_disconnected(void *user_data)
{
	l_info("D-Bus disconnected, quitting...");
	iwd_shutdown();
}
#endif

static void print_koption(const void *key, void *value, void *user_data)
{
	l_info("\t%s", (const char *) key);
}

#define ADD_MISSING(opt) \
	l_hashmap_replace(options, opt, &r, NULL)

#define ADD_OPTIONAL(opt) \
	l_hashmap_replace(optional, opt, &r, NULL)

static int check_crypto(void)
{
	int r = 0;
	struct l_hashmap *options = l_hashmap_string_new();
	struct l_hashmap *optional = l_hashmap_string_new();

	if (!l_checksum_is_supported(L_CHECKSUM_SHA1, true)) {
		r = -ENOTSUP;
		l_error("No HMAC(SHA1) support found");
		ADD_MISSING("CONFIG_CRYPTO_USER_API_HASH");
		ADD_MISSING("CONFIG_CRYPTO_SHA1");
		ADD_MISSING("CONFIG_CRYPTO_HMAC");
		ADD_OPTIONAL("CONFIG_CRYPTO_SHA1_SSSE3");
	}

	if (!l_checksum_is_supported(L_CHECKSUM_MD5, true)) {
		r = -ENOTSUP;
		l_error("No HMAC(MD5) support found");
		ADD_MISSING("CONFIG_CRYPTO_USER_API_HASH");
		ADD_MISSING("CONFIG_CRYPTO_MD5");
		ADD_MISSING("CONFIG_CRYPTO_HMAC");
	}

	if (!l_checksum_cmac_aes_supported()) {
		r = -ENOTSUP;
		l_error("No CMAC(AES) support found");
		ADD_MISSING("CONFIG_CRYPTO_USER_API_HASH");
		ADD_MISSING("CONFIG_CRYPTO_AES");
		ADD_MISSING("CONFIG_CRYPTO_CMAC");
		ADD_OPTIONAL("CONFIG_CRYPTO_AES_X86_64");
		ADD_OPTIONAL("CONFIG_CRYPTO_AES_NI_INTEL");
	}

	if (!l_checksum_is_supported(L_CHECKSUM_SHA256, true)) {
		r = -ENOTSUP;
		l_error("No HMAC(SHA256) support not found");
		ADD_MISSING("CONFIG_CRYPTO_USER_API_HASH");
		ADD_MISSING("CONFIG_CRYPTO_HMAC");
		ADD_MISSING("CONFIG_CRYPTO_SHA256");
		ADD_OPTIONAL("CONFIG_CRYPTO_SHA256_SSSE3");
	}

	if (!l_checksum_is_supported(L_CHECKSUM_SHA512, true)) {
		l_warn("No HMAC(SHA512) support found, "
				"certain TLS connections might fail");
		ADD_MISSING("CONFIG_CRYPTO_SHA512");
		ADD_OPTIONAL("CONFIG_CRYPTO_SHA512_SSSE3");
	}

	if (!l_cipher_is_supported(L_CIPHER_DES) ||
			!l_cipher_is_supported(L_CIPHER_DES3_EDE_CBC)) {
		r = -ENOTSUP;
		l_error("DES support not found");
		ADD_MISSING("CONFIG_CRYPTO_USER_API_SKCIPHER");
		ADD_MISSING("CONFIG_CRYPTO_DES");
		ADD_MISSING("CONFIG_CRYPTO_ECB");
		ADD_OPTIONAL("CONFIG_CRYPTO_DES3_EDE_X86_64");
	}

	if (!l_cipher_is_supported(L_CIPHER_AES)) {
		r = -ENOTSUP;
		l_error("AES support not found");
		ADD_MISSING("CONFIG_CRYPTO_USER_API_SKCIPHER");
		ADD_MISSING("CONFIG_CRYPTO_AES");
		ADD_MISSING("CONFIG_CRYPTO_ECB");
		ADD_OPTIONAL("CONFIG_CRYPTO_AES_X86_64");
		ADD_OPTIONAL("CONFIG_CRYPTO_AES_NI_INTEL");
	}

	if (!l_cipher_is_supported(L_CIPHER_DES3_EDE_CBC)) {
		l_warn("No CBC(DES3_EDE) support found, "
				"certain TLS connections might fail");
		ADD_MISSING("CONFIG_CRYPTO_DES");
		ADD_MISSING("CONFIG_CRYPTO_CBC");
		ADD_OPTIONAL("CONFIG_CRYPTO_DES3_EDE_X86_64");
	}

	if (!l_cipher_is_supported(L_CIPHER_AES_CBC)) {
		l_warn("No CBC(AES) support found, "
				"WPS will not be available");
		ADD_MISSING("CONFIG_CRYPTO_CBC");
	}

	if (!l_key_is_supported(L_KEY_FEATURE_DH)) {
		l_warn("No Diffie-Hellman support found, "
				"WPS will not be available");
		ADD_MISSING("CONFIG_KEY_DH_OPERATIONS");
	}

	if (!l_key_is_supported(L_KEY_FEATURE_RESTRICT)) {
		l_warn("No keyring restrictions support found.");
		ADD_MISSING("CONFIG_KEYS");
	}

	if (!l_key_is_supported(L_KEY_FEATURE_CRYPTO)) {
		l_warn("No asymmetric key support found.");
		l_warn("TLS based WPA-Enterprise authentication methods will"
				" not function.");
		l_warn("Kernel 4.20+ is required for this feature.");
		ADD_MISSING("CONFIG_ASYMMETRIC_KEY_TYPE");
		ADD_MISSING("CONFIG_ASYMMETRIC_PUBLIC_KEY_SUBTYPE");
		ADD_MISSING("CONFIG_X509_CERTIFICATE_PARSER");
		ADD_MISSING("CONFIG_PKCS7_MESSAGE_PARSER");
		ADD_MISSING("CONFIG_PKCS8_PRIVATE_KEY_PARSER");
	}

	if (l_hashmap_isempty(options))
		goto done;

	l_info("The following options are missing in the kernel:");

	if (l_hashmap_remove(options, "CONFIG_CRYPTO_USER_API_HASH"))
		l_info("\tCONFIG_CRYPTO_USER_API_HASH");

	if (l_hashmap_remove(options, "CONFIG_CRYPTO_USER_API_SKCIPHER"))
		l_info("\tCONFIG_CRYPTO_USER_API_SKCIPHER");

	l_hashmap_foreach(options, print_koption, NULL);

	if (!l_hashmap_isempty(optional)) {
		l_info("The following optimized implementations might be "
			"available:");
		l_hashmap_foreach(optional, print_koption, NULL);
	}

done:
	l_hashmap_destroy(options, NULL);
	l_hashmap_destroy(optional, NULL);

	return r;
}

/*
 * Initialize a systemd encryption key for encrypting/decrypting credentials.
 */
static bool setup_system_key(void)
{
	int fd;
	struct stat st;
	const char *cred_dir;
	void *key = NULL;
	_auto_(l_free) char *path = NULL;
	_auto_(l_free) char *key_id = NULL;
	bool r = false;

	key_id = l_settings_get_string(iwd_config, "General",
							"SystemdEncrypt");
	if (!key_id)
		return true;

	cred_dir = getenv("CREDENTIALS_DIRECTORY");
	if (!cred_dir) {
		l_warn("SystemdEncrypt enabled but CREDENTIALS_DIRECTORY not "
			"set, check iwd.service file");
		return false;
	}

	path = l_strdup_printf("%s/%s", cred_dir, key_id);

	fd = open(path, O_RDONLY, 0);
	if (fd < 0) {
		l_warn("SystemdEncrypt: Cannot open secret: %s (%d)",
				strerror(errno), errno);
		return false;
	}

	if (fstat(fd, &st) < 0 || st.st_size == 0)
		goto close_fd;

	key = mmap(NULL, st.st_size, PROT_READ, MAP_SHARED, fd, 0);
	if (key == MAP_FAILED) {
		l_warn("SystemdEncrypt: can't mmap secret: %s (%d)",
				strerror(errno), errno);
		goto close_fd;
	}

	if (mlock(key, st.st_size) < 0) {
		l_warn("SystemdEncrypt: Failed to mlock secrets file");
		goto unmap;
	}

	r = storage_init(key, st.st_size);
	munlock(key, st.st_size);

unmap:
	munmap(key, st.st_size);
close_fd:
	close(fd);

	return r;
}

int main(int argc, char *argv[])
{
	int exit_status;
	struct l_dbus *dbus;
	const char *config_dir;
	char **config_dirs;
	int i;

	for (;;) {
		int opt;

		opt = getopt_long(argc, argv, "Ei:I:p:P:d::vh",
							main_options, NULL);
		if (opt < 0)
			break;

		switch (opt) {
		case 'E':
			developeropt = true;
			break;
		case 'i':
			interfaces = optarg;
			break;
		case 'I':
			nointerfaces = optarg;
			break;
		case 'p':
			phys = optarg;
			break;
		case 'P':
			nophys = optarg;
			break;
		case 'd':
			if (optarg)
				debugopt = optarg;
			else if (argv[optind] && argv[optind][0] != '-')
				debugopt = argv[optind++];
			else
				debugopt = "*";
			break;
		case 'v':
			printf("%s\n", VERSION);
			return EXIT_SUCCESS;
		case 'h':
			usage();
			return EXIT_SUCCESS;
		default:
			return EXIT_FAILURE;
		}
	}

	if (argc - optind > 0) {
		fprintf(stderr, "Invalid command line parameters\n");
		return EXIT_FAILURE;
	}

	l_log_set_stderr();

	if (check_crypto() < 0)
		return EXIT_FAILURE;

	if (!l_main_init())
		return EXIT_FAILURE;

	if (debugopt)
		l_debug_enable(debugopt);

#ifdef HAVE_BACKTRACE
	__iwd_backtrace_init();
#endif

	l_info("Wireless daemon version %s", VERSION);

	config_dir = getenv("CONFIGURATION_DIRECTORY");
	if (!config_dir)
		config_dir = DAEMON_CONFIGDIR;

	l_debug("Using configuration directory %s", config_dir);

	iwd_config = l_settings_new();

	config_dirs = l_strsplit(config_dir, ':');

	for (i = 0; config_dirs[i]; i++) {
		L_AUTO_FREE_VAR(char *, path) =
			l_strdup_printf("%s/%s", config_dirs[i], "main.conf");

		if (!l_settings_load_from_file(iwd_config, path))
			continue;

		l_info("Loaded configuration from %s", path);
		break;
	}

	l_strv_free(config_dirs);

	__eapol_set_config(iwd_config);
	__eap_set_config(iwd_config);

	exit_status = EXIT_FAILURE;

	if (!storage_create_dirs())
		goto failed_dirs;

	genl = l_genl_new();
	if (!genl) {
		l_error("Failed to open generic netlink socket");
		goto failed_genl;
	}

	if (getenv("IWD_GENL_DEBUG"))
		l_genl_set_debug(genl, do_debug, "[GENL] ", NULL);

	rtnl = l_netlink_new(NETLINK_ROUTE);
	if (!rtnl) {
		l_error("Failed to open route netlink socket");
		goto failed_rtnl;
	}

	if (getenv("IWD_RTNL_DEBUG"))
		l_netlink_set_debug(rtnl, do_debug, "[RTNL] ", NULL);

#ifdef HAVE_DBUS
	dbus = l_dbus_new_default(L_DBUS_SYSTEM_BUS);
	if (!dbus) {
		l_error("Failed to initialize D-Bus");
		goto failed_dbus;
	}

	l_dbus_set_ready_handler(dbus, dbus_ready, dbus, NULL);
	l_dbus_set_disconnect_handler(dbus, dbus_disconnected, NULL, NULL);
	dbus_init(dbus);
#else
	l_genl_request_family(genl, NL80211_GENL_NAME, nl80211_appeared,
				NULL, NULL);
#endif

	if (!setup_system_key())
		goto failed_storage;

	exit_status = l_main_run_with_signal(signal_handler, NULL);

	iwd_modules_exit();
<<<<<<< HEAD
#ifdef HAVE_DBUS
=======
	storage_exit();

failed_storage:
>>>>>>> d3d449e2
	dbus_exit();
	l_dbus_destroy(dbus);
#endif

failed_dbus:
	l_netlink_destroy(rtnl);

failed_rtnl:
	l_genl_unref(genl);

failed_genl:
	storage_cleanup_dirs();

failed_dirs:
	l_settings_free(iwd_config);
	l_timeout_remove(timeout);
	l_main_exit();

	return exit_status;
}<|MERGE_RESOLUTION|>--- conflicted
+++ resolved
@@ -609,15 +609,14 @@
 	exit_status = l_main_run_with_signal(signal_handler, NULL);
 
 	iwd_modules_exit();
-<<<<<<< HEAD
+	storage_exit();
+
+failed_storage:
 #ifdef HAVE_DBUS
-=======
-	storage_exit();
-
-failed_storage:
->>>>>>> d3d449e2
 	dbus_exit();
 	l_dbus_destroy(dbus);
+#else
+(void)NULL;
 #endif
 
 failed_dbus:
