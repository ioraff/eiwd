--- conflicted
+++ resolved
@@ -406,6 +406,7 @@
 	return r;
 }
 
+#ifdef HAVE_DBUS
 /*
  * Initialize a systemd encryption key for encrypting/decrypting credentials.
  */
@@ -465,6 +466,7 @@
 
 	return r;
 }
+#endif
 
 int main(int argc, char *argv[])
 {
@@ -598,27 +600,22 @@
 	l_dbus_set_ready_handler(dbus, dbus_ready, dbus, NULL);
 	l_dbus_set_disconnect_handler(dbus, dbus_disconnected, NULL, NULL);
 	dbus_init(dbus);
+
+	if (!setup_system_key())
+		goto failed_storage;
 #else
 	l_genl_request_family(genl, NL80211_GENL_NAME, nl80211_appeared,
 				NULL, NULL);
 #endif
 
-	if (!setup_system_key())
-		goto failed_storage;
-
 	exit_status = l_main_run_with_signal(signal_handler, NULL);
 
 	iwd_modules_exit();
-<<<<<<< HEAD
-#ifdef HAVE_DBUS
-=======
 	storage_exit();
 
 failed_storage:
->>>>>>> d3d449e2
 	dbus_exit();
 	l_dbus_destroy(dbus);
-#endif
 
 failed_dbus:
 	l_netlink_destroy(rtnl);
@@ -635,4 +632,4 @@
 	l_main_exit();
 
 	return exit_status;
-}+}
