AC_PREREQ([2.69])
AC_INIT([iwd],[1.28])

AC_CONFIG_HEADERS(config.h)
AC_CONFIG_AUX_DIR(build-aux)
AC_CONFIG_MACRO_DIR(build-aux)

AM_INIT_AUTOMAKE([foreign subdir-objects color-tests silent-rules
					tar-pax no-dist-gzip dist-xz])

m4_ifdef([AM_SILENT_RULES], [AM_SILENT_RULES([yes])])

AM_MAINTAINER_MODE

AC_PREFIX_DEFAULT(/usr/local)

PKG_PROG_PKG_CONFIG

COMPILER_FLAGS

AC_LANG([C])

AC_PROG_CC
AC_PROG_CC_PIE
AC_PROG_CC_ASAN
AC_PROG_CC_LSAN
AC_PROG_CC_UBSAN
AC_PROG_INSTALL
AC_PROG_MKDIR_P
AC_PROG_LN_S

AC_SYS_LARGEFILE

LT_PREREQ(2.2)
LT_INIT([disable-static])

AC_ARG_ENABLE(optimization, AS_HELP_STRING([--disable-optimization],
			[disable code optimization through compiler]), [
	if (test "${enableval}" = "no"); then
		CFLAGS="$CFLAGS -U_FORTIFY_SOURCE -O0"
	fi
])

AC_ARG_ENABLE(debug, AS_HELP_STRING([--enable-debug],
			[enable compiling with debugging information]), [
	if (test "${enableval}" = "yes" &&
				test "${ac_cv_prog_cc_g}" = "yes"); then
		CFLAGS="$CFLAGS -g"
	fi
])

AC_ARG_ENABLE(pie, AS_HELP_STRING([--enable-pie],
			[enable position independent executables flag]), [
	if (test "${enableval}" = "yes" &&
				test "${ac_cv_prog_cc_pie}" = "yes"); then
		CFLAGS="$CFLAGS -fPIE"
		LDFLAGS="$LDFLAGS -pie"
	fi
])

save_LIBS=$LIBS
AC_CHECK_LIB(asan, _init)
LIBS=$save_LIBS

AC_ARG_ENABLE(asan, AS_HELP_STRING([--enable-asan],
			[enable linking with address sanitizer]), [
	if (test "${enableval}" = "yes" &&
				test "${ac_cv_lib_asan__init}" = "yes" &&
				test "${ac_cv_prog_cc_asan}" = "yes"); then
		CFLAGS="$CFLAGS -fsanitize=address";
		LDFLAGS="$LDFLAGS -fsanitize=address"
	fi
])

save_LIBS=$LIBS
AC_CHECK_LIB(lsan, _init)
LIBS=$save_LIBS

AC_ARG_ENABLE(lsan, AS_HELP_STRING([--enable-lsan],
			[enable linking with leak sanitizer]), [
	if (test "${enableval}" = "yes" &&
				test "${ac_cv_lib_lsan__init}" = "yes" &&
				test "${ac_cv_prog_cc_lsan}" = "yes"); then
		CFLAGS="$CFLAGS -fsanitize=leak";
		LDFLAGS="$LDFLAGS -fsanitize=leak"
	fi
])

save_LIBS=$LIBS
AC_CHECK_LIB(ubsan, _init)
LIBS=$save_LIBS

AC_ARG_ENABLE(ubsan, AS_HELP_STRING([--enable-ubsan],
			[enable linking with undefined behavior sanitizer]), [
	if (test "${enableval}" = "yes" &&
				test "${ac_cv_lib_ubsan__init}" = "yes" &&
				test "${ac_cv_prog_cc_ubsan}" = "yes"); then
		CFLAGS="$CFLAGS -fsanitize=undefined";
		LDFLAGS="$LDFLAGS -fsanitize=undefined"
	fi
])
if (test "${prefix}" = "NONE"); then
	dnl no prefix and no localstatedir, so default to /var
	if (test "$localstatedir" = '${prefix}/var'); then
		AC_SUBST([localstatedir], ['/var'])
	fi

	prefix="${ac_default_prefix}"
fi

if (test "$localstatedir" = '${prefix}/var'); then
	daemon_storagedir="${prefix}/var/lib/iwd"
	wired_storagedir="${prefix}/var/lib/ead"
else
	daemon_storagedir="${localstatedir}/lib/iwd"
	wired_storagedir="${localstatedir}/lib/ead"
fi

AC_SUBST([daemon_storagedir], [${daemon_storagedir}])
AC_SUBST([wired_storagedir], [${wired_storagedir}])

AC_DEFINE_UNQUOTED(DAEMON_STORAGEDIR, "${daemon_storagedir}",
			[Directory for Wireless daemon storage files])
AC_DEFINE_UNQUOTED(DAEMON_CONFIGDIR, "/etc/iwd",
			[Directory for Wireless daemon configuration])

AC_DEFINE_UNQUOTED(WIRED_STORAGEDIR, "${wired_storagedir}",
			[Directory for Ethernet daemon storage files])

AC_CHECK_FUNCS(explicit_bzero)
AC_CHECK_FUNCS(rawmemchr)
AC_CHECK_FUNCS(reallocarray)

AC_CHECK_HEADERS(linux/types.h linux/if_alg.h)

# In maintainer mode: try to build with application backtrace and disable PIE.
if (test "${USE_MAINTAINER_MODE}" = yes); then
	AC_SEARCH_LIBS([backtrace], [execinfo],
		[
			AC_DEFINE([HAVE_BACKTRACE], [1],
				[Define to 1 if you have backtrace(3).])
			CFLAGS="$CFLAGS -fno-PIE"
			LDFLAGS="$LDFLAGS -no-pie"
		])
fi

<<<<<<< HEAD
AC_ARG_ENABLE([dbus], AC_HELP_STRING([--disable-dbus],
              [don't provide dbus support]),
					[disable_dbus=${enableval}])
AM_CONDITIONAL(DBUS, test "${disable_dbus}" != "no")

AC_ARG_ENABLE([daemon], AC_HELP_STRING([--disable-daemon],
=======
AC_ARG_ENABLE([daemon], AS_HELP_STRING([--disable-daemon],
>>>>>>> 649ddf69
				[don't install iwd system daemon]),
					[enable_daemon=${enableval}])
AM_CONDITIONAL(DAEMON, test "${enable_daemon}" != "no")

AC_ARG_ENABLE([client], AS_HELP_STRING([--disable-client],
				[don't install iwctl client utility]),
					[enable_client=${enableval}])
if (test "${disable_dbus}" != "no" && test "${enable_client}" != "no"); then
	AC_CHECK_HEADERS(readline/readline.h, enable_readline=yes,
			AC_MSG_ERROR(readline header files are required))
	PKG_CHECK_MODULES(READLINE, readline, dummy=yes, READLINE_LIBS=-lreadline)
	AC_SUBST(READLINE_CFLAGS)
	AC_SUBST(READLINE_LIBS)
fi
AM_CONDITIONAL(CLIENT, test "${enable_client}" != "no" && test "${disable_dbus}" != "no")

AC_ARG_ENABLE([monitor], AS_HELP_STRING([--disable-monitor],
				[don't install iwmon monitor utility]),
					[enable_monitor=${enableval}])
AM_CONDITIONAL(MONITOR, test "${enable_monitor}" != "no")

AC_ARG_ENABLE([dbus-policy], AS_HELP_STRING([--disable-dbus-policy],
				[don't install D-Bus system policy files]),
					[enable_dbus_policy=${enableval}])
AM_CONDITIONAL(DBUS_POLICY, test "${enable_dbus_policy}" != "no" && test "${disable_dbus}" != "no")

AC_ARG_WITH([dbus-datadir], AS_HELP_STRING([--with-dbus-datadir=DIR],
				[path to D-Bus data directory]),
					[path_dbus_datadir=${withval}])
if (test "${disable_dbus}" != "no" && test "${enable_dbus_policy}" != "no" && test -z "${path_dbus_datadir}"); then
	AC_MSG_CHECKING([D-Bus data directory])
	path_dbus_datadir="`$PKG_CONFIG --variable=datadir dbus-1`"
	if (test -z "${path_dbus_datadir}"); then
		path_dbus_datadir="`$PKG_CONFIG --variable=sysconfdir dbus-1`"
		if (test -z "${path_dbus_datadir}"); then
			AC_MSG_ERROR([D-Bus data directory is required])
		fi
	fi
	AC_MSG_RESULT([${path_dbus_datadir}])
fi
AC_SUBST(DBUS_DATADIR, [${path_dbus_datadir}])

AC_ARG_ENABLE([systemd-service], AS_HELP_STRING([--disable-systemd-service],
				[don't install systemd service files]),
					[enable_systemd_service=${enableval}])
AM_CONDITIONAL(SYSTEMD_SERVICE, test "${enable_systemd_service}" != "no" && test "${disable_dbus}" != "no")

AC_ARG_ENABLE([manual-pages], AS_HELP_STRING([--disable-manual-pages],
				[don't install manual pages]),
					[enable_manual_pages=${enableval}])
if (test "${enable_manual_pages}" != "no"); then
	AC_CHECK_PROGS(RST2MAN, [rst2man rst2man.py], "no")
fi
AM_CONDITIONAL(MANUAL_PAGES, test "${enable_manual_pages}" != "no")
AM_CONDITIONAL(RUN_RST2MAN, test "${enable_manual_pages}" != "no" && test "${RST2MAN}" != "no")

AC_ARG_WITH([dbus-busdir], AS_HELP_STRING([--with-dbus-busdir=DIR],
				[path to D-Bus bus services directory]),
					[path_dbus_busdir=${withval}])
if (test "${disable_dbus}" != "no" && test "${enable_dbus_policy}" != "no" && test -z "${path_dbus_busdir}"); then
	AC_MSG_CHECKING([D-Bus bus services directory])
	path_dbus_busdir="`$PKG_CONFIG --variable=system_bus_services_dir dbus-1`"
	if (test -z "${path_dbus_busdir}"); then
		AC_MSG_ERROR([D-Bus bus services directory is required])
	fi
	AC_MSG_RESULT([${path_dbus_busdir}])
fi
AC_SUBST(DBUS_BUSDIR, [${path_dbus_busdir}])

AC_ARG_WITH([systemd-unitdir], AS_HELP_STRING([--with-systemd-unitdir=DIR],
				[path to systemd unit directory]),
					[path_systemd_unitdir=${withval}])
if (test "${disable_dbus}" != "no" && test "${enable_systemd_service}" != "no" && test -z "${path_systemd_unitdir}"); then
	AC_MSG_CHECKING([systemd unit directory])
	path_systemd_unitdir="`$PKG_CONFIG --variable=systemdsystemunitdir systemd`"
	if (test -z "${path_systemd_unitdir}"); then
		AC_MSG_ERROR([systemd unit directory is required])
	fi
	AC_MSG_RESULT([${path_systemd_unitdir}])
fi
AC_SUBST(SYSTEMD_UNITDIR, [${path_systemd_unitdir}])

AC_ARG_WITH([systemd-networkdir], AS_HELP_STRING([--with-systemd-networkdir=DIR],
				[path to systemd network directory]),
					[path_systemd_networkdir=${withval}])
if (test "${disable_dbus}" != "no" && test "${enable_systemd_service}" != "no" && test -z "${path_systemd_networkdir}"); then
	AC_MSG_CHECKING([systemd network directory])
	path_systemd_networkdir="`$PKG_CONFIG --variable=systemdutildir systemd`"
	if (test -z "${path_systemd_networkdir}"); then
		AC_MSG_ERROR([systemd network directory is required])
	fi
	path_systemd_networkdir="${path_systemd_networkdir}/network"
	AC_MSG_RESULT([${path_systemd_networkdir}])
fi
AC_SUBST(SYSTEMD_NETWORKDIR, [${path_systemd_networkdir}])

AC_ARG_WITH([systemd-modloaddir], AS_HELP_STRING([--with-systemd-modloaddir=DIR],
				[path to systemd modules load directory]),
					[path_systemd_modloaddir=${withval}])
if (test "${disable_dbus}" != "no" && test "${enable_systemd_service}" != "no" && test -z "${path_systemd_modloaddir}"); then
	AC_MSG_CHECKING([systemd modules load directory])
	path_systemd_modloaddir="`$PKG_CONFIG --variable=modulesloaddir systemd`"
	if (test -z "${path_systemd_modloaddir}"); then
		AC_MSG_ERROR([systemd modules load directory is required])
	fi
	AC_MSG_RESULT([${path_systemd_modloaddir}])
fi
AC_SUBST(SYSTEMD_MODLOADDIR, [${path_systemd_modloaddir}])

AC_ARG_ENABLE([external_ell], AS_HELP_STRING([--enable-external-ell],
				[enable external Embedded Linux library]),
					[enable_external_ell=${enableval}])
if (test "${enable_external_ell}" = "yes"); then
	if (test "${enable_daemon}" != "no" ||
			test "${enable_client}" != "no" ||
			test "${enable_monitor}" != "no" ||
			test "${enable_wired}" = "yes" ||
			test "${enable_hwsim}" = "yes"); then
		ell_min_version="0.51"
	else
		ell_min_version="0.5"
	fi
	PKG_CHECK_MODULES(ELL, ell >= ${ell_min_version}, dummy=yes,
		AC_MSG_ERROR(Embedded Linux library >= ${ell_min_version} is required))
	AC_SUBST(ELL_CFLAGS)
	AC_SUBST(ELL_LIBS)
fi
AM_CONDITIONAL(EXTERNAL_ELL, test "${enable_external_ell}" = "yes")


AC_ARG_ENABLE([wired], AS_HELP_STRING([--enable-wired],
				[enable Ethernet authentication support]),
					[enable_wired=${enableval}])
AM_CONDITIONAL(WIRED, test "${enable_wired}" = "yes" && test "${disable_dbus}" != "no")

AC_ARG_ENABLE([hwsim], AS_HELP_STRING([--enable-hwsim],
				[enable Wireless simulation utility]),
					[enable_hwsim=${enableval}])
AM_CONDITIONAL(HWSIM, test "${enable_hwsim}" = "yes" && test "${disable_dbus}" != "no")

AC_ARG_ENABLE([tools], AS_HELP_STRING([--enable-tools],
				[enable internal testing utilities]),
					[enable_tools=${enableval}])
AM_CONDITIONAL(TOOLS, test "${enable_tools}" = "yes" && test "${disable_dbus}" != "no")

AC_ARG_ENABLE([ofono], AS_HELP_STRING([--enable-ofono],
				[enable oFono SIM authentication support]),
					[enable_ofono=${enableval}])
AM_CONDITIONAL(OFONO, test "${enable_ofono}" = "yes" && test "${disable_dbus}" != "no")

AC_CONFIG_FILES(Makefile)

AC_OUTPUT

AC_MSG_RESULT([
	$PACKAGE_NAME $VERSION
])<|MERGE_RESOLUTION|>--- conflicted
+++ resolved
@@ -144,16 +144,12 @@
 		])
 fi
 
-<<<<<<< HEAD
-AC_ARG_ENABLE([dbus], AC_HELP_STRING([--disable-dbus],
+AC_ARG_ENABLE([dbus], AS_HELP_STRING([--disable-dbus],
               [don't provide dbus support]),
 					[disable_dbus=${enableval}])
 AM_CONDITIONAL(DBUS, test "${disable_dbus}" != "no")
 
-AC_ARG_ENABLE([daemon], AC_HELP_STRING([--disable-daemon],
-=======
 AC_ARG_ENABLE([daemon], AS_HELP_STRING([--disable-daemon],
->>>>>>> 649ddf69
 				[don't install iwd system daemon]),
 					[enable_daemon=${enableval}])
 AM_CONDITIONAL(DAEMON, test "${enable_daemon}" != "no")
