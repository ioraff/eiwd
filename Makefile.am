--- conflicted
+++ resolved
@@ -377,11 +377,8 @@
 endif
 endif
 
-<<<<<<< HEAD
 if TOOLS
-=======
 if DAEMON
->>>>>>> 7fc1d207
 noinst_PROGRAMS += tools/probe-req tools/iwd-decrypt-profile
 
 tools_probe_req_SOURCES = tools/probe-req.c src/mpdu.h src/mpdu.c \
@@ -391,13 +388,13 @@
 					src/common.h src/common.c \
 					src/band.h src/band.c
 tools_probe_req_LDADD = $(ell_ldadd)
-endif
 
 tools_iwd_decrypt_profile_SOURCES = tools/iwd-decrypt-profile.c \
 					src/common.h src/common.c \
 					src/crypto.h src/crypto.c \
 					src/storage.h src/storage.c
 tools_iwd_decrypt_profile_LDADD = ${ell_ldadd}
+endif
 endif
 
 if HWSIM
