--- conflicted
+++ resolved
@@ -363,12 +363,7 @@
 endif
 endif
 
-<<<<<<< HEAD
-if TOOLS
-noinst_PROGRAMS += tools/probe-req
-=======
 noinst_PROGRAMS += tools/probe-req tools/iwd-decrypt-profile
->>>>>>> d3d449e2
 
 tools_probe_req_SOURCES = tools/probe-req.c src/mpdu.h src/mpdu.c \
 					src/ie.h src/ie.c \
@@ -377,7 +372,6 @@
 					src/common.h src/common.c \
 					src/band.h src/band.c
 tools_probe_req_LDADD = $(ell_ldadd)
-endif
 
 tools_iwd_decrypt_profile_SOURCES = tools/iwd-decrypt-profile.c \
 					src/common.h src/common.c \
